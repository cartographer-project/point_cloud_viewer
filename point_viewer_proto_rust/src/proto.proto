--- conflicted
+++ resolved
@@ -24,7 +24,6 @@
   float z = 3;
 }
 
-<<<<<<< HEAD
 message Vector4f {
   float x = 1;
   float y = 2;
@@ -32,9 +31,7 @@
   float w = 4;
 }
 
-=======
 // Based on OpenGL standards, the value of fields will be between 0 and 1
->>>>>>> 995a1469
 message Color {
   float red = 1;
   float green = 2;
