--- conflicted
+++ resolved
@@ -31,10 +31,7 @@
   float w = 4;
 }
 
-<<<<<<< HEAD
-=======
 // Based on OpenGL standards, the value of fields will be between 0 and 1
->>>>>>> eaafd319
 message Color {
   float red = 1;
   float green = 2;
