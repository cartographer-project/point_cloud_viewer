--- conflicted
+++ resolved
@@ -41,25 +41,13 @@
     this.phiDelta = 0;
 
     window.addEventListener(
-      'keydown',
-      (event) => this.onKeyDown(<KeyboardEvent>event),
-      false
-    );
+        'keydown', event => this.onKeyDown(<KeyboardEvent>event));
     window.addEventListener(
-      'keyup',
-      (event) => this.onKeyUp(<KeyboardEvent>event),
-      false
-    );
+        'keyup', event => this.onKeyUp(<KeyboardEvent>event));
     window.addEventListener(
-      'mousewheel',
-      (event) => this.onMouseWheel(<WheelEvent>event),
-      false
-    );
+        'mousewheel', event => this.onMouseWheel(<WheelEvent>event));
     this.domElement.addEventListener(
-      'mousedown',
-      (event) => this.onMouseDown(<MouseEvent>event),
-      false
-    );
+        'mousedown', event => this.onMouseDown(<MouseEvent>event));
   }
 
   public update(): boolean {
@@ -95,10 +83,7 @@
       Math.abs(this.thetaDelta) > 0 ||
       Math.abs(this.phiDelta)
     ) {
-<<<<<<< HEAD
-=======
       changed = true;
->>>>>>> e27c415c
       this.object.rotation.order = 'ZYX';
 
       this.object.matrixWorld.applyToVector3Array([pan.x, pan.y, pan.z]);
@@ -167,29 +152,17 @@
       this.mouseState = MouseState.ROTATE;
       this.rotateStart.set(event.clientX, event.clientY);
       this.domElement.addEventListener(
-        'mousemove',
-        (event) => this.onMouseMove(<MouseEvent>event),
-        false
-      );
+          'mousemove', event => this.onMouseMove(<MouseEvent>event));
       this.domElement.addEventListener(
-        'mouseup',
-        (event) => this.onMouseUp(<MouseEvent>event),
-        false
-      );
+          'mouseup', event => this.onMouseUp(<MouseEvent>event));
     }
   }
 
   private onMouseUp(event: MouseEvent) {
     this.domElement.removeEventListener(
-      'mousemove',
-      (event) => this.onMouseMove(<MouseEvent>event),
-      false
-    );
+        'mousemove', event => this.onMouseMove(<MouseEvent>event));
     this.domElement.removeEventListener(
-      'mouseup',
-      (event) => this.onMouseUp(<MouseEvent>event),
-      false
-    );
+        'mouseup', event => this.onMouseUp(<MouseEvent>event));
     this.mouseState = MouseState.NONE;
   }
 
@@ -201,16 +174,16 @@
       let rotateDelta = new THREE.Vector2(0, 0);
       rotateDelta.subVectors(rotateEnd, this.rotateStart);
       this.thetaDelta -=
-        2 * Math.PI * rotateDelta.x / this.domElement.clientWidth;
+          2 * Math.PI * rotateDelta.x / this.domElement.clientWidth;
       this.phiDelta -=
-        2 * Math.PI * rotateDelta.y / this.domElement.clientHeight;
+          2 * Math.PI * rotateDelta.y / this.domElement.clientHeight;
       this.rotateStart.copy(rotateEnd);
     }
   }
 
   private onMouseWheel(event: WheelEvent) {
     event.preventDefault();
-    let sign = event.wheelDelta < 0 ? -1 : 1;
+    let sign = (event.wheelDelta < 0) ? -1 : 1;
     this.moveSpeed += sign * this.moveSpeed * 0.1;
     this.moveSpeed = Math.max(0.1, this.moveSpeed);
   }
