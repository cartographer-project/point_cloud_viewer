--- conflicted
+++ resolved
@@ -3,10 +3,7 @@
 use std::io::Cursor;
 use std::path::{Path, PathBuf};
 use structopt::StructOpt;
-<<<<<<< HEAD
 use xray_proto_rust::proto;
-=======
->>>>>>> eb330035
 use xray::generation;
 
 #[derive(StructOpt, Debug)]
@@ -91,7 +88,7 @@
     }
 }
 
-fn merge(metadata: Metadata, output_directory: &Path) {
+fn merge(metadata: Metadata, output_directory: &Path, tile_background_color: generation::TileBackgroundColorArgument) {
     let mut current_level_nodes = metadata.root_nodes;
     for current_level in (metadata.level..metadata.deepest_level).rev() {
         current_level_nodes = current_level_nodes
@@ -100,10 +97,10 @@
             .collect();
         generation::build_level(
             output_directory,
-            tile,
+            metadata.tile_size,
             current_level,
             &current_level_nodes,
-            parameters,
+            tile_background_color.to_color(),
         );
         //all_nodes.extend(&current_level_nodes);
     }
@@ -113,6 +110,6 @@
     let args = CommandlineArguments::from_args();
     let metadata = read_metadata_from_directories(&args.input_directories);
     let metadata = validate_metadata(&metadata);
-    merge(metadata, &args.output_directory);
+    merge(metadata, &args.output_directory, args.tile_background_color);
     unimplemented!();
 }