use clap::value_t;
use point_viewer::color::{TRANSPARENT, WHITE};
use point_viewer::octree::octree_from_directory;
use scoped_pool::Pool;
use std::path::Path;
use xray::generation::{ColoringStrategyArgument, ColoringStrategyKind};

fn parse_arguments() -> clap::ArgMatches<'static> {
    clap::App::new("build_xray_quadtree")
        .version("1.0")
        .author("Holger H. Rapp <hrapp@lyft.com>")
        .args(&[
            clap::Arg::with_name("output_directory")
                .help("Output directory to write the X-Ray quadtree into.")
                .long("output_directory")
                .required(true)
                .takes_value(true),
            clap::Arg::with_name("resolution")
                .help("Size of 1px in meters on the finest X-Ray level.")
                .long("resolution")
                .default_value("0.01"),
            clap::Arg::with_name("tile_size")
                .help("Size of finest X-Ray level tile in pixels. Must be a power of two.")
                .long("tile_size")
                .default_value("256"),
            clap::Arg::with_name("coloring_strategy")
                .long("coloring_strategy")
                .takes_value(true)
                .possible_values(&ColoringStrategyArgument::variants())
                .default_value("xray"),
            clap::Arg::with_name("min_intensity")
                .help(
                    "Minimum intensity of all points for color scaling. \
                     Only used for 'colored_with_intensity'.",
                )
                .long("min_intensity")
                .takes_value(true)
                .required_if("coloring_strategy", "colored_with_intensity"),
            clap::Arg::with_name("max_stddev")
                .help(
                    "Maximum standard deviation for colored_with_height_stddev. Every stddev above this \
                     will be clamped to this value and appear saturated in the X-Rays. \
                     Only used for 'colored_with_height_stddev'.",
                )
                .long("max_stddev")
                .takes_value(true)
                .required_if("coloring_strategy", "colored_with_height_stddev"),
            clap::Arg::with_name("max_intensity")
                .help(
                    "Minimum intensity of all points for color scaling. \
                     Only used for 'colored_with_intensity'.",
                )
                .long("max_intensity")
                .takes_value(true)
                .required_if("coloring_strategy", "colored_with_intensity"),
            clap::Arg::with_name("octree_directory")
                .help("Octree directory to turn into xrays.")
                .index(1)
                .required(true),
            clap::Arg::with_name("tile_background_color")
                .long("tile_background_color")
                .takes_value(true)
                .possible_values(&TileBackgroundColorArgument::variants())
                .default_value("white"),
        ])
        .get_matches()
}

pub fn main() {
    let args = parse_arguments();
    let resolution = args
        .value_of("resolution")
        .unwrap()
        .parse::<f32>()
        .expect("resolution could not be parsed.");
    let tile_size = args
        .value_of("tile_size")
        .unwrap()
        .parse::<u32>()
        .expect("tile_size could not be parsed.");
    if !tile_size.is_power_of_two() {
        panic!("tile_size is not a power of two.");
    }

    let coloring_strategy_kind = {
        use crate::ColoringStrategyArgument::*;
        let arg = value_t!(args, "coloring_strategy", ColoringStrategyArgument)
            .expect("coloring_strategy is invalid");
        match arg {
            xray => ColoringStrategyKind::XRay,
            colored => ColoringStrategyKind::Colored,
            colored_with_intensity => ColoringStrategyKind::ColoredWithIntensity(
                value_t!(args, "min_intensity", f32).unwrap_or(1.),
                value_t!(args, "max_intensity", f32).unwrap_or(1.),
            ),
            colored_with_height_stddev => ColoringStrategyKind::ColoredWithHeightStddev(
                value_t!(args, "max_stddev", f32).unwrap_or(1.),
            ),
        }
    };

    let tile_background_color = {
        let arg = value_t!(args, "tile_background_color", TileBackgroundColorArgument)
            .expect("tile_background_color is invalid");
        match arg {
            white => WHITE.to_u8(),
            transparent => TRANSPARENT.to_u8(),
        }
    };

    let octree_directory = Path::new(args.value_of("octree_directory").unwrap());
    let output_directory = Path::new(args.value_of("output_directory").unwrap());

    let pool = Pool::new(10);
    let octree = octree_from_directory(octree_directory).expect("Could not open octree.");
    xray::generation::build_xray_quadtree(
        &pool,
        &octree,
        output_directory,
        resolution,
        tile_size,
<<<<<<< HEAD
        coloring_strategy_kind,
        tile_background_color,
=======
        &coloring_strategy_kind,
>>>>>>> 4b693adb
    )
    .unwrap();
}<|MERGE_RESOLUTION|>--- conflicted
+++ resolved
@@ -119,12 +119,8 @@
         output_directory,
         resolution,
         tile_size,
-<<<<<<< HEAD
-        coloring_strategy_kind,
+        &coloring_strategy_kind,
         tile_background_color,
-=======
-        &coloring_strategy_kind,
->>>>>>> 4b693adb
     )
     .unwrap();
 }