--- conflicted
+++ resolved
@@ -440,12 +440,8 @@
     output_directory: &Path,
     resolution: f32,
     tile_size_px: u32,
-<<<<<<< HEAD
-    coloring_strategy_kind: ColoringStrategyKind,
+    coloring_strategy_kind: &ColoringStrategyKind,
     tile_background_color: Color<u8>
-=======
-    coloring_strategy_kind: &ColoringStrategyKind,
->>>>>>> 4b693adb
 ) -> Result<(), Box<Error>> {
     // Ignore errors, maybe directory is already there.
     let _ = fs::create_dir(output_directory);
