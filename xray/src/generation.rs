--- conflicted
+++ resolved
@@ -554,7 +554,6 @@
     meta.write_to_writer(&mut buf_writer).unwrap();
 
     Ok(())
-<<<<<<< HEAD
 }
 
 const CHANNEL_THRESHOLD: u8 = 230;
@@ -573,6 +572,4 @@
     }
 
     image
-=======
->>>>>>> 3f9ba383
 }