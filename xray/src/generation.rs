// Code related to X-Ray generation.

use crate::proto;
use crate::CURRENT_VERSION;
use cgmath::{Point2, Point3};
use clap::{_clap_count_exprs, arg_enum};
use collision::{Aabb, Aabb3};
use fnv::{FnvHashMap, FnvHashSet};
use image::{self, GenericImage};
use point_viewer::math::clamp;
<<<<<<< HEAD
use point_viewer::{octree, InternalIterator, Point, color::{Color, TRANSPARENT}};
=======
use point_viewer::{
    color::{Color, WHITE},
    octree, InternalIterator, Point,
};
>>>>>>> e667a9af
use protobuf::Message;
use quadtree::{ChildIndex, Node, NodeId, Rect};
use scoped_pool::Pool;
use stats::OnlineStats;
use std::collections::hash_map::Entry;
use std::error::Error;
use std::fs::{self, File};
use std::io::BufWriter;
use std::path::{Path, PathBuf};
use std::sync::mpsc;

// The number of Z-buckets we subdivide our bounding cube into along the z-direction. This affects
// the saturation of a point in x-rays: the more buckets contain a point, the darker the pixel
// becomes.
const NUM_Z_BUCKETS: f32 = 1024.;

// Implementation of matlab's jet colormap from here:
// https://stackoverflow.com/questions/7706339/grayscale-to-red-green-blue-matlab-jet-color-scale
struct Jet;

impl Jet {
    fn red(&self, gray: f32) -> f32 {
        self.base(gray - 0.5)
    }

    fn green(&self, gray: f32) -> f32 {
        self.base(gray)
    }

    fn blue(&self, gray: f32) -> f32 {
        self.base(gray + 0.5)
    }

    fn base(&self, val: f32) -> f32 {
        if val <= -0.75 {
            0.
        } else if val <= -0.25 {
            self.interpolate(val, 0.0, -0.75, 1.0, -0.25)
        } else if val <= 0.25 {
            1.0
        } else if val <= 0.75 {
            self.interpolate(val, 1.0, 0.25, 0.0, 0.75)
        } else {
            0.0
        }
    }

    fn interpolate(&self, val: f32, y0: f32, x0: f32, y1: f32, x1: f32) -> f32 {
        (val - x0) * (y1 - y0) / (x1 - x0) + y0
    }

    pub fn for_value(&self, val: f32) -> Color<u8> {
        assert!(0. <= val);
        assert!(val <= 1.);
        Color {
            red: self.red(val),
            green: self.green(val),
            blue: self.blue(val),
            alpha: 1.,
        }
        .to_u8()
    }
}

arg_enum! {
    #[derive(Debug)]
    #[allow(non_camel_case_types)]
    pub enum ColoringStrategyArgument {
        xray,
        colored,
        colored_with_intensity,
        colored_with_height_stddev,
    }
}

#[derive(Debug)]
pub enum ColoringStrategyKind {
    XRay,
    Colored,

    // Min and max intensities.
    ColoredWithIntensity(f32, f32),

    // Colored in heat-map colors by stddev. Takes the max stddev to clamp on.
    ColoredWithHeightStddev(f32),
}
impl ColoringStrategyKind {
    pub fn new_strategy(&self) -> Box<ColoringStrategy> {
        match *self {
            ColoringStrategyKind::XRay => Box::new(XRayColoringStrategy::new()),
            ColoringStrategyKind::Colored => Box::new(PointColorColoringStrategy::default()),
            ColoringStrategyKind::ColoredWithIntensity(min_intensity, max_intensity) => {
                Box::new(IntensityColoringStrategy::new(min_intensity, max_intensity))
            }
            ColoringStrategyKind::ColoredWithHeightStddev(max_stddev) => {
                Box::new(HeightStddevColoringStrategy::new(max_stddev))
            }
        }
    }
}

pub trait ColoringStrategy: Send {
    // Processes a point that has been discretized into the pixel (x, y) and the z column according
    // to NUM_Z_BUCKETS.
    fn process_discretized_point(&mut self, p: &Point, x: u32, y: u32, z: u32);

    // After all points are processed, this is used to query the color that should be assigned to
    // the pixel (x, y) in the final tile image.
    fn get_pixel_color(&self, x: u32, y: u32) -> Color<u8>;
}

struct XRayColoringStrategy {
    z_buckets: FnvHashMap<(u32, u32), FnvHashSet<u32>>,
    max_saturation: f32,
}

impl XRayColoringStrategy {
    fn new() -> Self {
        XRayColoringStrategy {
            z_buckets: FnvHashMap::default(),
            // TODO(sirver): Once 'const fn' lands, this constant can be calculated at compile time.
            max_saturation: NUM_Z_BUCKETS.ln(),
        }
    }
}

impl ColoringStrategy for XRayColoringStrategy {
    fn process_discretized_point(&mut self, _: &Point, x: u32, y: u32, z: u32) {
        match self.z_buckets.entry((x, y)) {
            Entry::Occupied(mut e) => {
                e.get_mut().insert(z);
            }
            Entry::Vacant(v) => {
                let mut s = FnvHashSet::default();
                s.insert(z);
                v.insert(s);
            }
        }
    }

    fn get_pixel_color(&self, x: u32, y: u32) -> Color<u8> {
        if !self.z_buckets.contains_key(&(x, y)) {
            return TRANSPARENT.to_u8();
        }
        let saturation = (self.z_buckets[&(x, y)].len() as f32).ln() / self.max_saturation;
        let value = ((1. - saturation) * 255.) as u8;
        Color {
            red: value,
            green: value,
            blue: value,
            alpha: value,
        }
    }
}

struct IntensityPerColumnData {
    sum: f32,
    count: usize,
}

struct IntensityColoringStrategy {
    min: f32,
    max: f32,
    per_column_data: FnvHashMap<(u32, u32), IntensityPerColumnData>,
}

impl IntensityColoringStrategy {
    fn new(min: f32, max: f32) -> Self {
        IntensityColoringStrategy {
            min,
            max,
            per_column_data: FnvHashMap::default(),
        }
    }
}

impl ColoringStrategy for IntensityColoringStrategy {
    fn process_discretized_point(&mut self, p: &Point, x: u32, y: u32, _: u32) {
        let intensity = p
            .intensity
            .expect("Coloring by intensity was requested, but point without intensity found.");
        if intensity < 0. {
            return;
        }
        match self.per_column_data.entry((x, y)) {
            Entry::Occupied(mut e) => {
                let per_column_data = e.get_mut();
                per_column_data.sum += intensity;
                per_column_data.count += 1;
            }
            Entry::Vacant(v) => {
                v.insert(IntensityPerColumnData {
                    sum: intensity,
                    count: 1,
                });
            }
        }
    }

    fn get_pixel_color(&self, x: u32, y: u32) -> Color<u8> {
        if !self.per_column_data.contains_key(&(x, y)) {
            return TRANSPARENT.to_u8();
        }
        let c = &self.per_column_data[&(x, y)];
        let mean = (c.sum / c.count as f32).max(self.min).min(self.max);
        let brighten = (mean - self.min).ln() / (self.max - self.min).ln();
        Color {
            red: brighten,
            green: brighten,
            blue: brighten,
            alpha: 1.,
        }
        .to_u8()
    }
}

struct PerColumnData {
    // The sum of all seen color values.
    color_sum: Color<f32>,

    // The number of all points that landed in this column.
    count: usize,
}

#[derive(Default)]
struct PointColorColoringStrategy {
    per_column_data: FnvHashMap<(u32, u32), PerColumnData>,
}

impl ColoringStrategy for PointColorColoringStrategy {
    fn process_discretized_point(&mut self, p: &Point, x: u32, y: u32, _: u32) {
        match self.per_column_data.entry((x, y)) {
            Entry::Occupied(mut e) => {
                let per_column_data = e.get_mut();
                let clr = p.color.to_f32();
                per_column_data.color_sum.red += clr.red;
                per_column_data.color_sum.green += clr.green;
                per_column_data.color_sum.blue += clr.blue;
                per_column_data.color_sum.alpha += clr.alpha;
                per_column_data.count += 1;
            }
            Entry::Vacant(v) => {
                v.insert(PerColumnData {
                    color_sum: p.color.to_f32(),
                    count: 1,
                });
            }
        }
    }

    fn get_pixel_color(&self, x: u32, y: u32) -> Color<u8> {
        if !self.per_column_data.contains_key(&(x, y)) {
            return TRANSPARENT.to_u8();
        }
        let c = &self.per_column_data[&(x, y)];
        Color {
            red: c.color_sum.red / c.count as f32,
            green: c.color_sum.green / c.count as f32,
            blue: c.color_sum.blue / c.count as f32,
            alpha: c.color_sum.alpha / c.count as f32,
        }
        .to_u8()
    }
}

struct HeightStddevColoringStrategy {
    per_column_data: FnvHashMap<(u32, u32), OnlineStats>,
    max_stddev: f32,
}

impl HeightStddevColoringStrategy {
    fn new(max_stddev: f32) -> Self {
        HeightStddevColoringStrategy {
            max_stddev,
            per_column_data: FnvHashMap::default(),
        }
    }
}

/// Build a parent image created of the 4 children tiles. All tiles are optionally, in which case
/// they are left white in the resulting image. The input images must be square with length N,
/// the returned image is square with length 2*N.
pub fn build_parent(children: &[Option<image::RgbaImage>]) -> image::RgbaImage {
    assert_eq!(children.len(), 4);
    let mut child_size_px = None;
    for c in children.iter() {
        if c.is_none() {
            continue;
        }
        let c = c.as_ref().unwrap();
        assert_eq!(
            c.width(),
            c.height(),
            "Expected width to be equal to height."
        );
        match child_size_px {
            None => child_size_px = Some(c.width()),
            Some(w) => {
                assert_eq!(w, c.width(), "Not all images have the same size.");
            }
        }
    }
    let child_size_px = child_size_px.expect("No children passed to 'build_parent'.");
    let mut large_image = image::RgbaImage::from_pixel(
        child_size_px * 2,
        child_size_px * 2,
        image::Rgba {
            data: [
                TRANSPARENT.to_u8().red,
                TRANSPARENT.to_u8().green,
                TRANSPARENT.to_u8().blue,
                TRANSPARENT.to_u8().alpha,
            ],
        },
    );

    // We want the x-direction to be up in the octree. Since (0, 0) is the top left
    // position in the image, we actually have to invert y and go from the bottom
    // of the image.
    for &(id, xoffs, yoffs) in &[
        (1, 0, 0),
        (0, 0, child_size_px),
        (3, child_size_px, 0),
        (2, child_size_px, child_size_px),
    ] {
        if let Some(ref img) = children[id] {
            large_image.copy_from(img, xoffs, yoffs);
        }
    }
    large_image
}

impl ColoringStrategy for HeightStddevColoringStrategy {
    fn process_discretized_point(&mut self, p: &Point, x: u32, y: u32, _: u32) {
        self.per_column_data
            .entry((x, y))
            .or_insert_with(|| OnlineStats::new())
            .add(p.position.z);
    }

    fn get_pixel_color(&self, x: u32, y: u32) -> Color<u8> {
        if !self.per_column_data.contains_key(&(x, y)) {
            return TRANSPARENT.to_u8();
        }
        let c = &self.per_column_data[&(x, y)];
        let saturation = clamp(c.stddev() as f32, 0., self.max_stddev) / self.max_stddev;
        Jet {}.for_value(saturation)
    }
}

pub fn xray_from_points(
    octree: &octree::OnDiskOctree,
    bbox: &Aabb3<f32>,
    png_file: &Path,
    image_width: u32,
    image_height: u32,
    mut coloring_strategy: Box<ColoringStrategy>,
) -> bool {
    let mut seen_any_points = false;
    octree.points_in_box(bbox).for_each(|p| {
        seen_any_points = true;
        // We want a right handed coordinate system with the x-axis of world and images aligning.
        // This means that the y-axis aligns too, but the origin of the image space must be at the
        // bottom left. Since images have their origin at the top left, we need actually have to
        // invert y and go from the bottom of the image.
        let x = (((p.position.x - bbox.min().x) / bbox.dim().x) * image_width as f32) as u32;
        let y =
            ((1. - ((p.position.y - bbox.min().y) / bbox.dim().y)) * image_height as f32) as u32;
        let z = (((p.position.z - bbox.min().z) / bbox.dim().z) * NUM_Z_BUCKETS) as u32;
        coloring_strategy.process_discretized_point(p, x, y, z);
    });

    if !seen_any_points {
        return false;
    }

    let mut image = image::RgbaImage::new(image_width, image_height);
    for x in 0..image_width {
        for y in 0..image_height {
            let color = coloring_strategy.get_pixel_color(x, y);
            image.put_pixel(
                x,
                y,
                image::Rgba {
                    data: [color.red, color.green, color.blue, color.alpha],
                },
            );
        }
    }
    image.save(png_file).unwrap();
    true
}

fn find_quadtree_bounding_rect_and_levels(bbox: &Aabb3<f32>, tile_size_m: f32) -> (Rect, u8) {
    let mut levels = 0;
    let mut cur_size = tile_size_m;
    while cur_size < bbox.dim().x || cur_size < bbox.dim().y {
        cur_size *= 2.;
        levels += 1;
    }
    (
        Rect::new(Point2::new(bbox.min().x, bbox.min().y), cur_size),
        levels,
    )
}

pub fn get_image_path(directory: &Path, id: NodeId) -> PathBuf {
    let mut rv = directory.join(&id.to_string());
    rv.set_extension("png");
    rv
}

pub fn build_xray_quadtree(
    pool: &Pool,
    octree: &octree::OnDiskOctree,
    output_directory: &Path,
    resolution: f32,
    tile_size_px: u32,
    coloring_strategy_kind: ColoringStrategyKind,
) -> Result<(), Box<Error>> {
    // Ignore errors, maybe directory is already there.
    let _ = fs::create_dir(output_directory);

    let bounding_box = octree.bounding_box();
    let (bounding_rect, deepest_level) =
        find_quadtree_bounding_rect_and_levels(&bounding_box, tile_size_px as f32 * resolution);

    // Create the deepest level of the quadtree.
    let (parents_to_create_tx, mut parents_to_create_rx) = mpsc::channel();
    let (all_nodes_tx, all_nodes_rx) = mpsc::channel();
    println!("Building level {}.", deepest_level);

    pool.scoped(|scope| {
        let mut open = vec![Node::root_with_bounding_rect(bounding_rect.clone())];
        while !open.is_empty() {
            let node = open.pop().unwrap();
            if node.level() == deepest_level {
                let parents_to_create_tx_clone = parents_to_create_tx.clone();
                let all_nodes_tx_clone = all_nodes_tx.clone();
                let strategy: Box<ColoringStrategy> = coloring_strategy_kind.new_strategy();
                scope.execute(move || {
                    let bbox = Aabb3::new(
                        Point3::new(
                            node.bounding_rect.min().x,
                            node.bounding_rect.min().y,
                            bounding_box.min().z,
                        ),
                        Point3::new(
                            node.bounding_rect.max().x,
                            node.bounding_rect.max().y,
                            bounding_box.max().z,
                        ),
                    );
                    if xray_from_points(
                        octree,
                        &bbox,
                        &get_image_path(output_directory, node.id),
                        tile_size_px,
                        tile_size_px,
                        strategy,
                    ) {
                        all_nodes_tx_clone.send(node.id).unwrap();
                        node.id
                            .parent_id()
                            .map(|id| parents_to_create_tx_clone.send(id).unwrap());
                    }
                });
            } else {
                for i in 0..4 {
                    open.push(node.get_child(ChildIndex::from_u8(i)));
                }
            }
        }
    });
    drop(parents_to_create_tx);

    for current_level in (0..deepest_level).rev() {
        println!("Building level {}.", current_level);
        let nodes_to_create: FnvHashSet<NodeId> = parents_to_create_rx.into_iter().collect();
        let (parents_to_create_tx, new_rx) = mpsc::channel();
        parents_to_create_rx = new_rx;
        pool.scoped(|scope| {
            for node_id in nodes_to_create {
                all_nodes_tx.send(node_id).unwrap();
                let tx_clone = parents_to_create_tx.clone();
                scope.execute(move || {
                    let mut children = [None, None, None, None];

                    // We a right handed coordinate system with the x-axis of world and images
                    // aligning. This means that the y-axis aligns too, but the origin of the image
                    // space must be at the bottom left. Since images have their origin at the top
                    // left, we need actually have to invert y and go from the bottom of the image.
                    for id in 0..4 {
                        let png = get_image_path(
                            output_directory,
                            node_id.get_child_id(ChildIndex::from_u8(id)),
                        );
                        if !png.exists() {
                            continue;
                        }
                        children[id as usize] = Some(image::open(&png).unwrap().to_rgba());
                    }
                    let large_image = build_parent(&children);
                    let image = image::DynamicImage::ImageRgba8(large_image).resize(
                        tile_size_px,
                        tile_size_px,
                        image::FilterType::Lanczos3,
                    );
                    image
                        .as_rgba8()
                        .unwrap()
                        .save(&get_image_path(output_directory, node_id))
                        .unwrap();
                    node_id.parent_id().map(|id| tx_clone.send(id).unwrap());
                });
            }
        });
        drop(parents_to_create_tx);
    }
    drop(all_nodes_tx);

    let meta = {
        let mut meta = proto::Meta::new();
        meta.mut_bounding_rect()
            .mut_min()
            .set_x(bounding_rect.min().x);
        meta.mut_bounding_rect()
            .mut_min()
            .set_y(bounding_rect.min().y);
        meta.mut_bounding_rect()
            .set_edge_length(bounding_rect.edge_length());
        meta.set_deepest_level(deepest_level as u32);
        meta.set_tile_size(tile_size_px);
        meta.set_version(CURRENT_VERSION);

        for node_id in all_nodes_rx {
            let mut proto = proto::NodeId::new();
            proto.set_index(node_id.index());
            proto.set_level(node_id.level() as u32);
            meta.mut_nodes().push(proto);
        }
        meta
    };

    let mut buf_writer = BufWriter::new(File::create(output_directory.join("meta.pb")).unwrap());
    meta.write_to_writer(&mut buf_writer).unwrap();

    Ok(())
}
<|MERGE_RESOLUTION|>--- conflicted
+++ resolved
@@ -8,14 +8,10 @@
 use fnv::{FnvHashMap, FnvHashSet};
 use image::{self, GenericImage};
 use point_viewer::math::clamp;
-<<<<<<< HEAD
-use point_viewer::{octree, InternalIterator, Point, color::{Color, TRANSPARENT}};
-=======
 use point_viewer::{
-    color::{Color, WHITE},
+    color::{Color, TRANSPARENT},
     octree, InternalIterator, Point,
 };
->>>>>>> e667a9af
 use protobuf::Message;
 use quadtree::{ChildIndex, Node, NodeId, Rect};
 use scoped_pool::Pool;
@@ -289,14 +285,14 @@
 impl HeightStddevColoringStrategy {
     fn new(max_stddev: f32) -> Self {
         HeightStddevColoringStrategy {
-            max_stddev,
+            max_stddev, 
             per_column_data: FnvHashMap::default(),
         }
     }
 }
 
 /// Build a parent image created of the 4 children tiles. All tiles are optionally, in which case
-/// they are left white in the resulting image. The input images must be square with length N,
+/// they are left white in the resulting image. The input images must be square with length N, 
 /// the returned image is square with length 2*N.
 pub fn build_parent(children: &[Option<image::RgbaImage>]) -> image::RgbaImage {
     assert_eq!(children.len(), 4);
