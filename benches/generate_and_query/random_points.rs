--- conflicted
+++ resolved
@@ -18,11 +18,7 @@
     count: usize,
 }
 
-<<<<<<< HEAD
-=======
-pub const SEED: u64 = 80_293_751_234;
 
->>>>>>> 4f0a5471
 impl RandomPointsOnEarth {
     pub fn new(width: f64, height: f64, size: usize, seed: u64) -> Self {
         assert!(size <= 16_777_216, "Only up to 2^24 points can be indexed.");
