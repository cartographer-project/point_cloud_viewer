--- conflicted
+++ resolved
@@ -160,13 +160,8 @@
     fn bounding_box(&self) -> &Aabb3<f64>;
 
     /// Return the points matching the query in the selected node.
-<<<<<<< HEAD
-    /// Why only a single node? Because the nodes are distributed to several `PointStream`s working
-    /// in parallel by the `ParallelIterator`.
-=======
     /// Why only a single node? Because the nodes are distributed to several `PointStream` instances
     /// working in parallel by the `ParallelIterator`.
->>>>>>> 1bd1c84b
     fn stream_points_for_query_in_node<F>(
         &self,
         query: &PointQuery,
@@ -177,7 +172,6 @@
     where
         F: FnMut(PointsBatch) -> Result<()>,
     {
-<<<<<<< HEAD
         let filter_intervals = &query.filter_intervals;
         let node_iterator = self.points_in_node(&query.attributes, node_id, batch_size)?;
         with_point_culling!(
@@ -191,17 +185,6 @@
                 filtered_iterator.try_for_each(callback)
             })
         )
-=======
-        let culling = query.location.get_point_culling();
-        let filter_intervals = &query.filter_intervals;
-        let node_iterator = self.points_in_node(&query.attributes, node_id, batch_size)?;
-        let mut filtered_iterator = FilteredIterator {
-            culling,
-            filter_intervals,
-            node_iterator,
-        };
-        filtered_iterator.try_for_each(callback)
->>>>>>> 1bd1c84b
     }
 }
 
