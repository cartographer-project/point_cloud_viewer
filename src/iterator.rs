use crate::errors::*;
use crate::geometry::{Aabb, Frustum, Obb};
use crate::math::{AllPoints, ClosedInterval, PointCulling};
use crate::read_write::{Encoding, NodeIterator};
use crate::{match_1d_attr_data, AttributeData, PointsBatch};
use crossbeam::deque::{Injector, Steal, Worker};
use num_traits::ToPrimitive;
use s2::cellunion::CellUnion;
use serde::{Deserialize, Serialize};
use std::collections::{BTreeMap, HashMap};

#[allow(clippy::large_enum_variant)]
#[derive(Debug, Clone, Serialize, Deserialize)]
pub enum PointLocation {
    AllPoints,
    Aabb(Aabb<f64>),
    Frustum(Frustum<f64>),
    Obb(Obb<f64>),
    S2Cells(CellUnion),
}

impl Default for PointLocation {
    fn default() -> Self {
        PointLocation::AllPoints
    }
}

impl PointLocation {
    pub fn get_point_culling(&self) -> Box<dyn PointCulling<f64>> {
        match &self {
            PointLocation::AllPoints => Box::new(AllPoints {}),
            PointLocation::Aabb(aabb) => Box::new(aabb.clone()),
            PointLocation::Frustum(frustum) => Box::new(frustum.clone()),
            PointLocation::Obb(obb) => Box::new(obb.clone()),
            PointLocation::S2Cells(cell_union) => Box::new(cell_union.clone()),
        }
    }
}

/// This macro is an alternative to `get_point_culling()`, to be used where
/// performance is important (i.e. in an inner loop). This can make a difference
/// of 5-10 % in queries measuered by the point_cloud_test crate.
/// It receives a function (closure) that accepts a _specific_ PointCulling
/// object. Besides the object not being boxed, this way we can be sure that
/// there is no overhead from matching against the PointLocation inside the
/// function as well, as you might get with the `enum_dispatch` crate.
///
/// Drawbacks: It's a little duck-typed (the closure accepts any object that
/// has methods with the same name as those in PointCulling), which is
/// necessary – you cannot write this as a function with a signature like
/// `fn with_point_culling<F, Culling, R>(pl: PointLocation, func: F) -> R
/// where F: FnMut(Culling) -> R`.
/// Another drawback: Trying to use this in another module makes Rust ask for
/// an annotation of the argument type of the closure, which ruins this trick.
macro_rules! with_point_culling {
    ($point_location:expr, $closure:tt) => {
        #[allow(clippy::redundant_closure_call)]
        match &$point_location {
            PointLocation::AllPoints => $closure(crate::math::AllPoints {}),
            PointLocation::Aabb(aabb) => $closure(aabb.clone()),
            PointLocation::Frustum(frustum) => $closure(frustum.clone()),
            PointLocation::Obb(obb) => $closure(obb.clone()),
            PointLocation::S2Cells(cell_union) => $closure(cell_union.clone()),
        }
    };
}

#[derive(Clone, Debug, Default, Serialize, Deserialize)]
pub struct PointQuery<'a> {
    #[serde(borrow)]
    pub attributes: Vec<&'a str>,
    pub location: PointLocation,
    #[serde(borrow)]
    pub filter_intervals: HashMap<&'a str, ClosedInterval<f64>>,
}

/// Iterator over the points of a point cloud node within the specified PointCulling
/// Essentially a specialized version of the Filter iterator adapter
pub struct FilteredIterator<'a, Culling: PointCulling<f64>> {
    pub culling: Culling,
    pub filter_intervals: &'a HashMap<&'a str, ClosedInterval<f64>>,
    pub node_iterator: NodeIterator,
}

fn update_keep<T>(keep: &mut [bool], data: &[T], interval: &ClosedInterval<f64>)
where
    T: ToPrimitive,
{
    for (k, v) in keep.iter_mut().zip(data) {
        if let Some(v) = v.to_f64() {
            *k &= interval.contains(v);
        }
    }
}

impl<'a, Culling: PointCulling<f64>> Iterator for FilteredIterator<'a, Culling> {
    type Item = PointsBatch;

    fn next(&mut self) -> Option<PointsBatch> {
        let culling = &self.culling;
        self.node_iterator.next().map(|mut batch| {
            let mut keep: Vec<bool> = batch
                .position
                .iter()
                .map(|pos| culling.contains(&pos))
                .collect();
            macro_rules! rhs {
                ($dtype:ident, $data:ident, $interval:expr) => {
                    update_keep(&mut keep, $data, $interval)
                };
            }
            for (attrib, interval) in self.filter_intervals {
                let attr_data = batch
                    .attributes
                    .get(*attrib)
                    .expect("Filter attribute needs to be specified as query attribute.");
                match_1d_attr_data!(attr_data, rhs, interval)
            }
            batch.retain(&keep);
            batch
        })
    }
}

/// Current implementation of the stream of points used in ParallelIterator
struct PointStream<'a, F>
where
    F: Fn(PointsBatch) -> Result<()>,
{
    buf: PointsBatch,
    batch_size: usize,
    func: &'a F,
}

impl<'a, F> PointStream<'a, F>
where
    F: Fn(PointsBatch) -> Result<()>,
{
    fn new(batch_size: usize, func: &'a F) -> Self {
        PointStream {
            buf: PointsBatch {
                position: Vec::new(),
                attributes: BTreeMap::new(),
            },
            batch_size,
            func,
        }
    }

    /// execute function on batch of points
    fn callback(&mut self) -> Result<()> {
        if self.buf.position.is_empty() {
            return Ok(());
        }

        let at = std::cmp::min(self.buf.position.len(), self.batch_size);
        let mut res = self.buf.split_off(at);
        std::mem::swap(&mut res, &mut self.buf);
        (self.func)(res)
    }

    fn push_points_and_callback<I>(&mut self, node_iterator: I) -> Result<()>
    where
        I: Iterator<Item = PointsBatch>,
    {
        for mut batch in node_iterator {
            self.buf.append(&mut batch)?;
            while self.buf.position.len() >= self.batch_size {
                self.callback()?;
            }
        }
        Ok(())
    }
}

// TODO(nnmm): Move this somewhere else
pub trait PointCloud: Sync {
    type Id: ToString + Send + Copy;
    fn nodes_in_location(&self, location: &PointLocation) -> Vec<Self::Id>;
    fn encoding_for_node(&self, id: Self::Id) -> Encoding;
    fn points_in_node<'a>(
        &'a self,
        query: &'a PointQuery,
        node_id: Self::Id,
        batch_size: usize,
<<<<<<< HEAD
    ) -> Result<FilteredIterator<'a>>;
    fn bounding_box(&self) -> &Aabb<f64>;
=======
        callback: F,
    ) -> Result<()>
    where
        F: FnMut(PointsBatch) -> Result<()>,
    {
        let filter_intervals = &query.filter_intervals;
        let node_iterator = self.points_in_node(&query.attributes, node_id, batch_size)?;
        with_point_culling!(
            query.location,
            (|culling| {
                let mut filtered_iterator = FilteredIterator {
                    culling,
                    filter_intervals,
                    node_iterator,
                };
                filtered_iterator.try_for_each(callback)
            })
        )
    }
>>>>>>> 9465ce64
}

/// Iterator on point batches
pub struct ParallelIterator<'a, C> {
    point_clouds: &'a [C],
    point_query: &'a PointQuery<'a>,
    batch_size: usize,
    num_threads: usize,
    buffer_size: usize,
}

impl<'a, C> ParallelIterator<'a, C>
where
    C: PointCloud,
{
    pub fn new(
        point_clouds: &'a [C],
        point_query: &'a PointQuery<'a>,
        batch_size: usize,
        num_threads: usize,
        buffer_size: usize,
    ) -> Self {
        ParallelIterator {
            point_clouds,
            point_query,
            batch_size,
            num_threads,
            buffer_size,
        }
    }

    /// compute a function while iterating on a batch of points
    pub fn try_for_each_batch<F>(&mut self, func: F) -> Result<()>
    where
        F: FnMut(PointsBatch) -> Result<()>,
    {
        // get thread safe fifo
        let jobs = Injector::<(&C, C::Id)>::new();
        let mut number_of_jobs = 0;
        self.point_clouds
            .iter()
            .flat_map(|octree| {
                std::iter::repeat(octree).zip(octree.nodes_in_location(&self.point_query.location))
            })
            .for_each(|(node_id, octree)| {
                jobs.push((node_id, octree));
                number_of_jobs += 1;
            });

        // operate on nodes with limited number of threads
        crossbeam::scope(|s| {
            let (tx, rx) = crossbeam::channel::bounded::<PointsBatch>(self.buffer_size);
            for curr_thread in 0..self.num_threads {
                let tx = tx.clone();
                let point_query = &self.point_query;
                let batch_size = self.batch_size;
                let worker = Worker::new_fifo();
                let jobs = &jobs;

                s.spawn(move |_| {
                    let send_func = |batch: PointsBatch| match tx.send(batch) {
                        Ok(_) => Ok(()),
                        Err(e) => Err(ErrorKind::Channel(format!(
                            "Thread {}: sending operation failed, nothing more to do {:?}",
                            curr_thread, e,
                        ))
                        .into()),
                    };

                    // one pointstream per thread vs one per node allows to send more full point batches
                    let mut point_stream = PointStream::new(batch_size, &send_func);

                    while let Some((octree, node_id)) = worker.pop().or_else(|| {
                        std::iter::repeat_with(|| jobs.steal_batch_and_pop(&worker))
                            .find(|task| !task.is_retry())
                            .and_then(Steal::success)
                    }) {
                        // TODO(nnmm): This crashes on error. We should bubble up an error.
                        let node_iterator = octree
                            .points_in_node(&point_query, node_id, batch_size)
                            .expect("Could not read node points");
                        // executing on the available next task if the function still requires it
                        match point_stream.push_points_and_callback(node_iterator) {
                            Ok(_) => continue,
                            Err(ref e) => {
                                match e.kind() {
                                    ErrorKind::Channel(ref _s) => break, // done with the function computation
                                    _ => panic!("ParallelIterator: Thread error {}", e), //some other error
                                }
                            }
                        }
                    }
                    // last batch of points: calling callback
                    if let Err(ref e) = point_stream.callback() {
                        match e.kind() {
                            ErrorKind::Channel(ref _s) => (), // done with the function computation
                            _ => panic!("ParallelIterator: Thread error {}", e), //some other error
                        }
                    }
                });
            }
            // ensure to close the channel after the threads exit
            drop(tx);

            // receiver collects all the messages
            rx.iter().try_for_each(func)
        })
        .expect("ParallelIterator: Panic in try_for_each_batch child thread")
    }
}<|MERGE_RESOLUTION|>--- conflicted
+++ resolved
@@ -159,15 +159,10 @@
         (self.func)(res)
     }
 
-    fn push_points_and_callback<I>(&mut self, node_iterator: I) -> Result<()>
-    where
-        I: Iterator<Item = PointsBatch>,
-    {
-        for mut batch in node_iterator {
-            self.buf.append(&mut batch)?;
-            while self.buf.position.len() >= self.batch_size {
-                self.callback()?;
-            }
+    fn push_points_and_callback(&mut self, mut batch: PointsBatch) -> Result<()> {
+        self.buf.append(&mut batch)?;
+        while self.buf.position.len() >= self.batch_size {
+            self.callback()?;
         }
         Ok(())
     }
@@ -178,15 +173,23 @@
     type Id: ToString + Send + Copy;
     fn nodes_in_location(&self, location: &PointLocation) -> Vec<Self::Id>;
     fn encoding_for_node(&self, id: Self::Id) -> Encoding;
-    fn points_in_node<'a>(
-        &'a self,
-        query: &'a PointQuery,
+    /// Return all points in the selected node.
+    fn points_in_node(
+        &self,
+        attributes: &[&str],
         node_id: Self::Id,
         batch_size: usize,
-<<<<<<< HEAD
-    ) -> Result<FilteredIterator<'a>>;
-    fn bounding_box(&self) -> &Aabb<f64>;
-=======
+    ) -> Result<NodeIterator>;
+    fn bounding_box(&self) -> &Aabb3<f64>;
+
+    /// Return the points matching the query in the selected node.
+    /// Why only a single node? Because the nodes are distributed to several `PointStream` instances
+    /// working in parallel by the `ParallelIterator`.
+    fn stream_points_for_query_in_node<F>(
+        &self,
+        query: &PointQuery,
+        node_id: Self::Id,
+        batch_size: usize,
         callback: F,
     ) -> Result<()>
     where
@@ -206,7 +209,6 @@
             })
         )
     }
->>>>>>> 9465ce64
 }
 
 /// Iterator on point batches
