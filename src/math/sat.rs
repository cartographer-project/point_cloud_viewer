--- conflicted
+++ resolved
@@ -58,47 +58,21 @@
     /// Using arrays should be cheaper than allocating a vector.
     /// We could also parametrize this trait by type-level numbers like nalgebra.
     fn compute_corners(&self) -> [Point3<S>; 8];
-<<<<<<< HEAD
-    /// Compute the minimum number of edges. There should be no parallel/antiparallel
-    /// edges in the result.
-    fn compute_edges(&self) -> ArrayVec<[Unit<Vector3<S>>; 6]>;
-    /// Like edges, only unique (up to sign) face normals are needed.
-    fn compute_face_normals(&self) -> ArrayVec<[Unit<Vector3<S>>; 6]>;
-    /// Basically, collects the corners, edges and face normals.
-    fn intersector(&self) -> Intersector<S> {
-        let corners = self.compute_corners();
-        let edges = self.compute_edges();
-        let face_normals = self.compute_face_normals();
-        Intersector {
-            corners,
-            edges,
-            face_normals,
-        }
-    }
-=======
     /// An intersector contains corners, edges and face normals. Edges and face normals should be
     /// unique to get the best performance (antiparallel vectors are the same for this purpose).
     fn intersector(&self) -> Intersector<S>;
->>>>>>> 6710a1b9
 }
 
 /// When you have one object that is intersection tested against many others,
 /// compute this once (with the [`intersector`](trait.ConvexPolyhedron.html#method.intersector) method) and reuse it.
-<<<<<<< HEAD
 pub struct Intersector<S: RealField> {
-    pub corners: [Point3<S>; 8],
-    pub edges: ArrayVec<[Unit<Vector3<S>>; 6]>,
-    pub face_normals: ArrayVec<[Unit<Vector3<S>>; 6]>,
-=======
-pub struct Intersector<S: BaseFloat> {
     /// The corners of the polyhedron.
     pub corners: [Point3<S>; 8],
     /// The unique edges of the polyhedron.
     /// This is hardcoded to 6 for now because we don't need more. Increase as needed.
-    pub edges: ArrayVec<[Vector3<S>; 6]>,
+    pub edges: ArrayVec<[Unit<Vector3<S>>; 6]>,
     /// The unique face normals of the polyhedron.
-    pub face_normals: ArrayVec<[Vector3<S>; 6]>,
->>>>>>> 6710a1b9
+    pub face_normals: ArrayVec<[Unit<Vector3<S>>; 6]>,
 }
 
 impl<S: RealField + Bounded> Intersector<S> {
