--- conflicted
+++ resolved
@@ -26,13 +26,8 @@
 pub mod pts;
 
 pub trait InternalIterator {
-<<<<<<< HEAD
     fn for_each<F: FnMut(&Point)>(self, _: F);
     fn size_hint(&self) -> Option<usize>;
-=======
-  fn for_each<F: FnMut(&Point)>(self, _: F);
-  fn size_hint(&self) -> Option<usize>;
->>>>>>> 3f9ba383
 }
 
 #[derive(Debug, Clone)]
