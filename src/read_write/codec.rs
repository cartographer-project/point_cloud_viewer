// Copyright 2016 Google Inc.
//
// Licensed under the Apache License, Version 2.0 (the "License");
// you may not use this file except in compliance with the License.
// You may obtain a copy of the License at
//
//      http://www.apache.org/licenses/LICENSE-2.0
//
// Unless required by applicable law or agreed to in writing, software
// distributed under the License is distributed on an "AS IS" BASIS,
// WITHOUT WARRANTIES OR CONDITIONS OF ANY KIND, either express or implied.
// See the License for the specific language governing permissions and
// limitations under the License.

use crate::errors::*;
<<<<<<< HEAD
use crate::math::Cube;
=======
use crate::geometry::Cube;
use crate::math;
>>>>>>> 312d13b8
use crate::proto;
use nalgebra::{Point3, Scalar, Vector3};
use num::clamp;
use std::fmt::Debug;

#[derive(Clone, Debug, PartialEq, Eq)]
pub enum PositionEncoding {
    Uint8,
    Uint16,
    Float32,
    Float64,
}

impl PositionEncoding {
    pub fn new(bounding_cube: &Cube, resolution: f64) -> PositionEncoding {
        let min_bits = (bounding_cube.edge_length() / resolution).log2() as u32 + 1;
        match min_bits {
            0..=8 => PositionEncoding::Uint8,
            9..=16 => PositionEncoding::Uint16,
            // Capping at 24 keeps the worst resolution at ~1 mm for an edge length of ~8389 km.
            17..=24 => PositionEncoding::Float32,
            _ => PositionEncoding::Float64,
        }
    }

    // TODO(sirver): Returning a Result here makes this function more expensive than needed - since
    // we require stack space for the full Result. This should be fixable to moving to failure.
    pub fn from_proto(proto: proto::PositionEncoding) -> Result<Self> {
        match proto {
            proto::PositionEncoding::Uint8 => Ok(PositionEncoding::Uint8),
            proto::PositionEncoding::Uint16 => Ok(PositionEncoding::Uint16),
            proto::PositionEncoding::Float32 => Ok(PositionEncoding::Float32),
            proto::PositionEncoding::Float64 => Ok(PositionEncoding::Float64),
            proto::PositionEncoding::INVALID => Err(ErrorKind::InvalidInput(
                "Proto: PositionEncoding is invalid".to_string(),
            )
            .into()),
        }
    }

    pub fn to_proto(&self) -> proto::PositionEncoding {
        match *self {
            PositionEncoding::Uint8 => proto::PositionEncoding::Uint8,
            PositionEncoding::Uint16 => proto::PositionEncoding::Uint16,
            PositionEncoding::Float32 => proto::PositionEncoding::Float32,
            PositionEncoding::Float64 => proto::PositionEncoding::Float64,
        }
    }

    pub fn bytes_per_coordinate(&self) -> usize {
        match *self {
            PositionEncoding::Uint8 => 1,
            PositionEncoding::Uint16 => 2,
            PositionEncoding::Float32 => 4,
            PositionEncoding::Float64 => 8,
        }
    }
}

/// The _encode and _decode functions are not methods of this type, because
/// we are sometimes able to pull the match outside the inner loop.
#[derive(Clone)]
pub enum Encoding {
    Plain,
    ScaledToCube(Point3<f64>, f64, PositionEncoding),
}

/// Encode float as integer.
pub fn fixpoint_encode<T>(value: f64, min: f64, edge_length: f64) -> T
where
    T: num_traits::PrimInt + num_traits::Bounded + alga::general::SubsetOf<f64>,
{
    let value =
        clamp((value - min) / edge_length, 0., 1.) * nalgebra::convert::<T, f64>(T::max_value());
    nalgebra::try_convert(value).unwrap()
}

/// Encode float as f32 or f64 unit interval float.
pub fn _encode<T>(value: f64, min: f64, edge_length: f64) -> T
where
    T: alga::general::SubsetOf<f64>,
{
    nalgebra::try_convert(clamp((value - min) / edge_length, 0., 1.)).unwrap()
}

pub fn vec3_fixpoint_encode<T>(
    value: &Point3<f64>,
    min: &Point3<f64>,
    edge_length: f64,
) -> Vector3<T>
where
    T: Scalar + num_traits::PrimInt + num_traits::Bounded + alga::general::SubsetOf<f64>,
{
    let scale: f64 = nalgebra::convert(T::max_value());
    let value = clamp_elementwise((value - min) / edge_length, 0.0, 1.0);
    nalgebra::try_convert(scale * value).unwrap()
}

pub fn vec3_encode<T>(value: &Point3<f64>, min: &Point3<f64>, edge_length: f64) -> Vector3<T>
where
    T: Scalar + alga::general::SubsetOf<f64>,
{
    let value = clamp_elementwise((value - min) / edge_length, 0.0, 1.0);
    nalgebra::try_convert(value).unwrap()
}

/// Decode integer as float.
pub fn fixpoint_decode<T>(value: T, min: f64, edge_length: f64) -> f64
where
    T: num_traits::PrimInt + num_traits::Bounded + alga::general::SubsetOf<f64>,
{
    let max: f64 = nalgebra::convert(T::max_value());
    let v: f64 = nalgebra::convert(value);
    (v / max).mul_add(edge_length, min)
}

/// Decode f32 or f64 unit interval float as f64.
pub fn decode<T>(value: T, min: f64, edge_length: f64) -> f64
where
    T: alga::general::SubsetOf<f64>,
{
    nalgebra::convert::<T, f64>(value).mul_add(edge_length, min)
}

// Careful: num's (or nalgebra's) clamp accepts Vector3 too, but does not work elementwise like this
fn clamp_elementwise(value: Vector3<f64>, lower: f64, upper: f64) -> Vector3<f64> {
    Vector3::new(
        clamp(value.x, lower, upper),
        clamp(value.y, lower, upper),
        clamp(value.z, lower, upper),
    )
}

#[cfg(test)]
mod tests {
    use super::*;

    #[test]
    fn plain_scalar() {
        let value = 41.33333;
        let min = 40.0;
        let edge_length = 2.0;

        let value_f32 = _encode::<f32>(value, min, edge_length);
        let value_f32_decoded = decode(value_f32, min, edge_length);
        assert!(
            (value_f32_decoded - value).abs() < 0.0000001,
            "Reconstructed from f32: {}, original: {}",
            value_f32_decoded,
            value
        );

        let value_f64 = _encode::<f64>(value, min, edge_length);
        let value_f64_decoded = decode(value_f64, min, edge_length);
        assert!(
            (value_f64_decoded - value).abs() < 0.00000000000001,
            "Reconstructed from f64: {}, original: {}",
            value_f64_decoded,
            value
        );
    }

    #[test]
    fn fixpoint_scalar() {
        let value = 41.33333;
        let min = 40.0;
        let edge_length = 2.0;

        let value_u8 = fixpoint_encode::<u8>(value, min, edge_length);
        let value_u8_decoded = fixpoint_decode(value_u8, min, edge_length);
        assert!(
            (value_u8_decoded - value).abs() < 0.01,
            "Reconstructed from u8: {}, original: {}",
            value_u8_decoded,
            value
        );

        let value_u16 = fixpoint_encode::<u16>(value, min, edge_length);
        let value_u16_decoded = fixpoint_decode(value_u16, min, edge_length);
        assert!(
            (value_u16_decoded - value).abs() < 0.0001,
            "Reconstructed from u16: {}, original: {}",
            value_u16_decoded,
            value
        );

        let value_u32 = fixpoint_encode::<u32>(value, min, edge_length);
        let value_u32_decoded = fixpoint_decode(value_u32, min, edge_length);
        assert!(
            (value_u32_decoded - value).abs() < 0.0000001,
            "Reconstructed from u32: {}, original: {}",
            value_u32_decoded,
            value
        );
    }
}<|MERGE_RESOLUTION|>--- conflicted
+++ resolved
@@ -13,12 +13,7 @@
 // limitations under the License.
 
 use crate::errors::*;
-<<<<<<< HEAD
-use crate::math::Cube;
-=======
 use crate::geometry::Cube;
-use crate::math;
->>>>>>> 312d13b8
 use crate::proto;
 use nalgebra::{Point3, Scalar, Vector3};
 use num::clamp;
