--- conflicted
+++ resolved
@@ -1,22 +1,15 @@
 use crate::read_write::{Encoding, NodeWriter, OpenMode};
-<<<<<<< HEAD
-use crate::{AttributeData, AttributeDataType, PointsBatch, CURRENT_VERSION};
-=======
 use crate::s2_cells::{S2CellMeta, S2Meta};
 use crate::{AttributeData, AttributeDataType, PointsBatch};
->>>>>>> 55dcd6f4
 use cgmath::InnerSpace;
 use fnv::FnvHashMap;
 use lru::LruCache;
-use protobuf::Message;
 use s2::cellid::CellID;
 use s2::point::Point;
 use std::collections::{BTreeMap, HashMap, HashSet};
-use std::fs::File;
-use std::io::{BufWriter, Error, ErrorKind, Result};
+use std::io::{Error, ErrorKind, Result};
 use std::iter::Iterator;
 use std::path::PathBuf;
-use crate::s2_cells::{S2CellMeta, S2Meta};
 
 /// The actual number of underlying writers is MAX_NUM_NODE_WRITERS * num_attributes.
 const MAX_NUM_NODE_WRITERS: usize = 25;
@@ -74,14 +67,10 @@
             }
             let s2_point = Point::from_coords(pos.x, pos.y, pos.z);
             let s2_cell_id = CellID::from(s2_point).parent(S2_SPLIT_LEVEL);
-<<<<<<< HEAD
-            self.cell_stats.entry(s2_cell_id).or_insert(S2CellMeta { num_points: 0 }).num_points += 1;
-=======
             self.cell_stats
                 .entry(s2_cell_id)
                 .or_insert(S2CellMeta { num_points: 0 })
                 .num_points += 1;
->>>>>>> 55dcd6f4
             let s2_cell_batch = batches_by_s2_cell.entry(s2_cell_id).or_insert(PointsBatch {
                 position: Vec::new(),
                 attributes: BTreeMap::new(),
@@ -142,74 +131,6 @@
         }
         self.writers.get_mut(cell_id).unwrap()
     }
-<<<<<<< HEAD
-
-    /// Records the list of attributes seen in the first batch, and checks
-    /// that the following batches contain the same attributes.
-    fn check_attributes(&mut self, batch: &PointsBatch) -> Result<()> {
-        let mut attr_iter = batch
-            .attributes
-            .iter()
-            .map(|(name, data)| (name, data.data_type()));
-        if self.attributes_seen.len() == 0 {
-            self.attributes_seen
-                .extend(attr_iter.map(|(key, val)| (key.to_owned(), val)));
-            Ok(())
-        } else {
-            attr_iter.try_for_each(|(name, dtype)| {
-                self.attributes_seen
-                    .get(name)
-                    .filter(|seen_dtype| **seen_dtype == dtype)
-                    .ok_or_else(|| {
-                        let msg = format!(
-                            "S2Splitter received incompatible data types for attribute {}",
-                            name
-                        );
-                        Error::new(ErrorKind::InvalidInput, msg)
-                    })?;
-                Ok(())
-            })
-        }
-    }
-
-    fn get_meta(self) -> S2Meta {
-        S2Meta {
-            attributes: self.attributes_seen.into_iter().collect(),
-            nodes: self.cell_stats,
-        }
-    }
-}
-
-pub fn s2_cloud_to_meta_proto(
-    cells: Vec<proto::S2Cell>,
-    attributes: &BTreeMap<String, AttributeDataType>,
-) -> proto::Meta {
-    let mut meta = proto::Meta::new();
-    meta.set_version(CURRENT_VERSION);
-    let mut s2_meta = proto::S2Meta::new();
-    s2_meta.set_cells(::protobuf::RepeatedField::<proto::S2Cell>::from_vec(cells));
-    let attributes_meta = attributes
-        .iter()
-        .map(|(name, attribute)| {
-            let mut attr_meta = proto::Attribute::new();
-            attr_meta.set_name(name.to_string());
-            attr_meta.set_data_type(attribute.to_proto());
-            attr_meta
-        })
-        .collect();
-    s2_meta.set_attributes(::protobuf::RepeatedField::<proto::Attribute>::from_vec(
-        attributes_meta,
-    ));
-    meta.set_s2(s2_meta);
-    meta
-}
-
-pub fn s2_cell_to_proto(cell_id: u64, num_points: i64) -> proto::S2Cell {
-    let mut meta = proto::S2Cell::new();
-    meta.set_id(cell_id);
-    meta.set_num_points(num_points);
-    meta
-=======
 
     /// Records the list of attributes seen in the first batch, and checks
     /// that the following batches contain the same attributes.
@@ -245,5 +166,4 @@
             cells: self.cell_stats,
         }
     }
->>>>>>> 55dcd6f4
 }