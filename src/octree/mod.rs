// Copyright 2016 Google Inc.
//
// Licensed under the Apache License, Version 2.0 (the "License");
// you may not use this file except in compliance with the License.
// You may obtain a copy of the License at
//
//      http://www.apache.org/licenses/LICENSE-2.0
//
// Unless required by applicable law or agreed to in writing, software
// distributed under the License is distributed on an "AS IS" BASIS,
// WITHOUT WARRANTIES OR CONDITIONS OF ANY KIND, either express or implied.
// See the License for the specific language governing permissions and
// limitations under the License.

use crate::errors::*;
use crate::math::{Cube, Obb, OrientedBeam};
use crate::proto;
use crate::Point;
use cgmath::{EuclideanSpace, Matrix4, Point3, Vector4};
use collision::{Aabb, Aabb3, Contains, Discrete, Frustum, Relation};
use fnv::FnvHashMap;
use num::clamp;
use std::cmp::Ordering;
use std::collections::{BinaryHeap, HashMap, VecDeque};
use std::io::{BufReader, Read};

mod node;
pub use self::node::{
    to_node_proto, ChildIndex, Node, NodeId, NodeLayer, NodeMeta, PositionEncoding,
};

mod node_iterator;
pub use self::node_iterator::NodeIterator;

mod node_writer;
pub use self::node_writer::NodeWriter;

mod on_disk;
pub use self::on_disk::{octree_from_directory, OnDiskOctreeDataProvider};

mod factory;
pub use self::factory::OctreeFactory;

mod batch_iterator;
pub use self::batch_iterator::{BatchIterator, PointLocation, NUM_POINTS_PER_BATCH};

// Version 9 -> 10: Change in NodeId proto from level (u8) and index (u64) to high (u64) and low
// (u64). We are able to convert the proto on read, so the tools can still read version 9.
// Version 10 -> 11: Change in AxisAlignedCuboid proto from Vector3f min/max to Vector3d min/max.
// We are able to convert the proto on read, so the tools can still read version 9/10.
pub const CURRENT_VERSION: i32 = 11;

#[derive(Clone, Debug)]
pub struct OctreeMeta {
    pub resolution: f64,
    pub bounding_box: Aabb3<f64>,
}

pub fn to_meta_proto(octree_meta: &OctreeMeta, nodes: Vec<proto::Node>) -> proto::Meta {
    let mut meta = proto::Meta::new();
    meta.mut_bounding_box()
        .mut_min()
        .set_x(octree_meta.bounding_box.min().x);
    meta.mut_bounding_box()
        .mut_min()
        .set_y(octree_meta.bounding_box.min().y);
    meta.mut_bounding_box()
        .mut_min()
        .set_z(octree_meta.bounding_box.min().z);
    meta.mut_bounding_box()
        .mut_max()
        .set_x(octree_meta.bounding_box.max().x);
    meta.mut_bounding_box()
        .mut_max()
        .set_y(octree_meta.bounding_box.max().y);
    meta.mut_bounding_box()
        .mut_max()
        .set_z(octree_meta.bounding_box.max().z);
    meta.set_resolution(octree_meta.resolution);
    meta.set_version(CURRENT_VERSION);
    meta.set_nodes(::protobuf::RepeatedField::<proto::Node>::from_vec(nodes));
    meta
}

// TODO(hrapp): something is funky here. "r" is smaller on screen than "r4" in many cases, though
// that is impossible.
fn project(m: &Matrix4<f64>, p: &Point3<f64>) -> Point3<f64> {
    let q = m * Point3::to_homogeneous(*p);
    Point3::from_homogeneous(q / q.w)
}

fn clip_point_to_hemicube(p: &Point3<f64>) -> Point3<f64> {
    Point3::new(clamp(p.x, -1., 1.), clamp(p.y, -1., 1.), clamp(p.z, 0., 1.))
}

// This method projects world points through the matrix and returns a value proportional to the
// size of the screen. We do not know the width and height of the frustum in pixels here, so the
// unit of the value is not really well defined.
// Ideally we'd need to know the aspect ration of width/height to make the returned value truly
// proportional to the size on the screen, but this parameter would need to be passed through to
// all API calls. I decided on relying on a 'good enough' metric instead which did not require the
// parameter.
fn relative_size_on_screen(bounding_cube: &Cube, matrix: &Matrix4<f64>) -> f64 {
    // z is unused here.
    let min = bounding_cube.min();
    let max = bounding_cube.max();
    let mut rv = Aabb3::new(
        clip_point_to_hemicube(&project(matrix, &min)),
        clip_point_to_hemicube(&project(matrix, &max)),
    );
    for p in &[
        Point3::new(max.x, min.y, min.z),
        Point3::new(min.x, max.y, min.z),
        Point3::new(max.x, max.y, min.z),
        Point3::new(min.x, min.y, max.z),
        Point3::new(max.x, min.y, max.z),
        Point3::new(min.x, max.y, max.z),
    ] {
        rv = rv.grow(clip_point_to_hemicube(&project(matrix, p)));
    }
    (rv.max().x - rv.min().x) * (rv.max().y - rv.min().y)
}

pub trait OctreeDataProvider: Send + Sync {
    fn meta_proto(&self) -> Result<proto::Meta>;
    fn data(
        &self,
        node_id: &NodeId,
        node_layers: Vec<NodeLayer>,
    ) -> Result<HashMap<NodeLayer, Box<dyn Read>>>;
}

pub struct Octree {
    data_provider: Box<dyn OctreeDataProvider>,
    meta: OctreeMeta,
    nodes: FnvHashMap<NodeId, NodeMeta>,
}

/// returns an Iterator over the points of the current node
fn get_node_iterator(octree: &Octree, node_id: &NodeId) -> NodeIterator {
    // TODO(sirver): This crashes on error. We should bubble up an error.
    NodeIterator::from_data_provider(
        &*octree.data_provider,
        &octree.meta,
        &node_id,
        octree.nodes[&node_id].num_points,
    )
    .expect("Could not read node points")
}

/// iterator over the points of the octree that satisfy the condition expressed by a boolean function
pub struct FilteredPointsIterator<'a> {
    octree: &'a Octree,
    filter_func: Box<Fn(&Point) -> bool + 'a>,
    node_ids: VecDeque<NodeId>,
    node_iterator: NodeIterator,
}

impl<'a> FilteredPointsIterator<'a> {
    fn new(
        octree: &'a Octree,
        node_ids: VecDeque<NodeId>,
        filter_func: Box<Fn(&Point) -> bool + 'a>,
    ) -> Self {
        FilteredPointsIterator {
            octree,
            filter_func,
            node_ids,
            node_iterator: NodeIterator::Empty,
        }
    }
}

impl<'a> Iterator for FilteredPointsIterator<'a> {
    type Item = Point;

    fn next(&mut self) -> Option<Point> {
        loop {
            while let Some(point) = self.node_iterator.next() {
                if (self.filter_func)(&point) {
                    return Some(point);
                }
            }
            self.node_iterator = match self.node_ids.pop_front() {
                Some(node_id) => get_node_iterator(self.octree, &node_id),
                None => return None,
            };
        }
    }
}
///iterator for all points in an octree
pub struct AllPointsIterator<'a> {
    octree: &'a Octree,
    node_iterator: NodeIterator,
    open_list: VecDeque<NodeId>,
}

impl<'a> AllPointsIterator<'a> {
    fn new(octree: &'a Octree) -> Self {
        AllPointsIterator {
            octree,
            node_iterator: NodeIterator::Empty,
            open_list: vec![NodeId::from_level_index(0, 0)].into(),
        }
    }
}

impl<'a> Iterator for AllPointsIterator<'a> {
    type Item = Point;

    fn next(&mut self) -> Option<Point> {
        loop {
            if let Some(point) = self.node_iterator.next() {
                return Some(point);
            }
            match self.open_list.pop_front() {
                Some(current) => {
                    for child_index in 0..8 {
                        let child_id = current.get_child_id(ChildIndex::from_u8(child_index));
                        if self.octree.nodes.contains_key(&child_id) {
                            self.open_list.push_back(child_id);
                        }
                    }
                    self.node_iterator = get_node_iterator(self.octree, &current);
                }
                None => return None,
            }
        }
    }
}

// TODO(ksavinash9) update after https://github.com/rustgd/collision-rs/issues/101 is resolved.
fn contains(projection_matrix: &Matrix4<f64>, point: &Point3<f64>) -> bool {
    let v = Vector4::new(point.x, point.y, point.z, 1.);
    let clip_v = projection_matrix * v;
    clip_v.x.abs() < clip_v.w && clip_v.y.abs() < clip_v.w && 0. < clip_v.z && clip_v.z < clip_v.w
}

#[derive(Debug)]
pub struct NodeData {
    pub meta: node::NodeMeta,
    pub position: Vec<u8>,
    pub color: Vec<u8>,
}

fn intersecting_node_ids(
    octree: &Octree,
    intersects: &Fn(&Aabb3<f64>) -> bool,
) -> VecDeque<NodeId> {
    let mut node_ids = VecDeque::new();
    let mut open_list: VecDeque<Node> = vec![Node::root_with_bounding_cube(Cube::bounding(
        &octree.meta.bounding_box,
    ))]
    .into();
    while !open_list.is_empty() {
        let current = open_list.pop_front().unwrap();
        if !intersects(&current.bounding_cube.to_aabb3()) {
            continue;
        }
        node_ids.push_back(current.id);
        for child_index in 0..8 {
            let child = current.get_child(ChildIndex::from_u8(child_index));
            if octree.nodes.contains_key(&child.id) {
                open_list.push_back(child);
            }
        }
    }
    node_ids
}

impl Octree {
    // TODO(sirver): This creates an object that is only partially usable.
    pub fn from_data_provider(data_provider: Box<OctreeDataProvider>) -> Result<Self> {
        let meta_proto = data_provider.meta_proto()?;
        match meta_proto.version {
            9 | 10 => println!(
                "Data is an older octree version: {}, current would be {}. \
                 If feasible, try upgrading this octree using `upgrade_octree`.",
                meta_proto.version, CURRENT_VERSION
            ),
            CURRENT_VERSION => (),
            _ => return Err(ErrorKind::InvalidVersion(meta_proto.version).into()),
        }

        let bounding_box = {
            let bounding_box = meta_proto.bounding_box.unwrap();
            let min = bounding_box.min.clone().unwrap_or_else(|| {
                let deprecated_min = bounding_box.deprecated_min.clone().unwrap();
                let mut v = proto::Vector3d::new();
                v.set_x(f64::from(deprecated_min.x));
                v.set_y(f64::from(deprecated_min.y));
                v.set_z(f64::from(deprecated_min.z));
                v
            });
            let max = bounding_box.max.clone().unwrap_or_else(|| {
                let deprecated_max = bounding_box.deprecated_max.clone().unwrap();
                let mut v = proto::Vector3d::new();
                v.set_x(f64::from(deprecated_max.x));
                v.set_y(f64::from(deprecated_max.y));
                v.set_z(f64::from(deprecated_max.z));
                v
            });
            Aabb3::new(
                Point3::new(min.x, min.y, min.z),
                Point3::new(max.x, max.y, max.z),
            )
        };
        let meta = OctreeMeta {
            resolution: meta_proto.resolution,
            bounding_box,
        };

        let mut nodes = FnvHashMap::default();
        for node_proto in meta_proto.nodes.iter() {
            let node_id = NodeId::from_proto(node_proto.id.as_ref().unwrap());
            nodes.insert(
                node_id,
                NodeMeta {
                    num_points: node_proto.num_points,
                    position_encoding: PositionEncoding::from_proto(node_proto.position_encoding)?,
                    bounding_cube: node_id.find_bounding_cube(&Cube::bounding(&meta.bounding_box)),
                },
            );
        }

        Ok(Octree {
            meta,
            nodes,
            data_provider,
        })
    }

    pub fn to_meta_proto(&self) -> proto::Meta {
        let nodes: Vec<proto::Node> = self
            .nodes
            .iter()
            .map(|(id, node_meta)| {
                to_node_proto(&id, node_meta.num_points, &node_meta.position_encoding)
            })
            .collect();
        to_meta_proto(&self.meta, nodes)
    }

    pub fn get_visible_nodes(&self, projection_matrix: &Matrix4<f64>) -> Vec<NodeId> {
        let frustum = Frustum::from_matrix4(*projection_matrix).unwrap();
        let mut open = BinaryHeap::new();
        maybe_push_node(
            &mut open,
            &self.nodes,
            Relation::Cross,
            Node::root_with_bounding_cube(Cube::bounding(&self.meta.bounding_box)),
            projection_matrix,
        );

        let mut visible = Vec::new();
        while let Some(current) = open.pop() {
            match current.relation {
                Relation::Cross => {
                    for child_index in 0..8 {
                        let child = current.node.get_child(ChildIndex::from_u8(child_index));
                        let child_relation = frustum.contains(&child.bounding_cube.to_aabb3());
                        if child_relation == Relation::Out {
                            continue;
                        }
                        maybe_push_node(
                            &mut open,
                            &self.nodes,
                            child_relation,
                            child,
                            projection_matrix,
                        );
                    }
                }
                Relation::In => {
                    // When the parent is fully in the frustum, so are the children.
                    for child_index in 0..8 {
                        maybe_push_node(
                            &mut open,
                            &self.nodes,
                            Relation::In,
                            current.node.get_child(ChildIndex::from_u8(child_index)),
                            projection_matrix,
                        );
                    }
                }
                Relation::Out => {
                    // This should never happen.
                    unreachable!();
                }
            };
            if !current.empty {
                visible.push(current.node.id);
            }
        }
        visible
    }

    pub fn get_node_data(&self, node_id: &NodeId) -> Result<NodeData> {
        // TODO(hrapp): If we'd randomize the points while writing, we could just read the
        // first N points instead of reading everything and skipping over a few.
        let mut position_color_reads = self
            .data_provider
            .data(node_id, vec![NodeLayer::Position, NodeLayer::Color])?;

        let mut get_data = |node_layer: &NodeLayer, err: &str| -> Result<Vec<u8>> {
            let mut reader =
                BufReader::new(position_color_reads.remove(node_layer).ok_or_else(|| err)?);
            let mut all_data = Vec::new();
            reader.read_to_end(&mut all_data).chain_err(|| err)?;
            Ok(all_data)
        };
        let position = get_data(&NodeLayer::Position, "Could not read position")?;
        let color = get_data(&NodeLayer::Color, "Could not read color")?;

        Ok(NodeData {
            position,
            color,
            meta: self.nodes[node_id].clone(),
        })
    }

    /// Returns the ids of all nodes that cut or are fully contained in 'aabb'.
<<<<<<< HEAD
    pub fn points_in_box<'a>(&'a self, bbox: &'a Aabb3<f64>) -> FilteredPointsIterator<'a> {
        let intersects = |aabb: &Aabb3<f64>| bbox.intersects(aabb);
        let node_ids = intersecting_node_ids(self, &intersects);
        let filter_func = Box::new(move |p: &Point| bbox.contains(&Point3::from_vec(p.position)));
        FilteredPointsIterator::new(&self, node_ids, filter_func)
    }

    pub fn points_in_obb<'a>(&'a self, obb: &'a Obb<f64>) -> FilteredPointsIterator<'a> {
        let intersects = |aabb: &Aabb3<f64>| obb.intersects(aabb);
        let node_ids = intersecting_node_ids(self, &intersects);
        let filter_func = Box::new(move |p: &Point| obb.contains(&Point3::from_vec(p.position)));
=======
    pub fn points_in_box<'a>(&'a self, aabb: &'a Aabb3<f64>) -> FilteredPointsIterator<'a> {
        let mut node_ids = VecDeque::new();
        let mut open_list: VecDeque<Node> = vec![Node::root_with_bounding_cube(Cube::bounding(
            &self.meta.bounding_box,
        ))]
        .into();
        while !open_list.is_empty() {
            let current = open_list.pop_front().unwrap();
            if !aabb.intersects(&current.bounding_cube.to_aabb3()) {
                continue;
            }
            node_ids.push_back(current.id);
            for child_index in 0..8 {
                let child = current.get_child(ChildIndex::from_u8(child_index));
                if self.nodes.contains_key(&child.id) {
                    open_list.push_back(child);
                }
            }
        }
        let filter_func = Box::new(move |p: &Point| aabb.contains(&Point3::from_vec(p.position)));
>>>>>>> cde6a8b2
        FilteredPointsIterator::new(&self, node_ids, filter_func)
    }

    pub fn points_in_oriented_beam<'a>(
        &'a self,
        beam: &'a OrientedBeam,
    ) -> FilteredPointsIterator<'a> {
<<<<<<< HEAD
        let intersects = |aabb: &Aabb3<f64>| beam.intersects(aabb);
        let node_ids = intersecting_node_ids(self, &intersects);
=======
        let mut node_ids = VecDeque::new();
        let mut open_list: VecDeque<Node> = vec![Node::root_with_bounding_cube(Cube::bounding(
            &self.meta.bounding_box,
        ))]
        .into();
        while !open_list.is_empty() {
            let current = open_list.pop_front().unwrap();
            if !beam.intersects(&current.bounding_cube.to_aabb3()) {
                continue;
            }
            node_ids.push_back(current.id);
            for child_index in 0..8 {
                let child = current.get_child(ChildIndex::from_u8(child_index));
                if self.nodes.contains_key(&child.id) {
                    open_list.push_back(child);
                }
            }
        }
>>>>>>> cde6a8b2
        let filter_func = Box::new(move |p: &Point| beam.contains(&Point3::from_vec(p.position)));
        FilteredPointsIterator::new(&self, node_ids, filter_func)
    }

    pub fn points_in_frustum<'a>(
        &'a self,
        frustum_matrix: &'a Matrix4<f64>,
    ) -> FilteredPointsIterator<'a> {
        let node_ids = self.get_visible_nodes(frustum_matrix);
        let filter_func =
            Box::new(move |p: &Point| contains(frustum_matrix, &Point3::from_vec(p.position)));
        FilteredPointsIterator::new(&self, node_ids.into(), filter_func)
    }

    pub fn all_points(&self) -> AllPointsIterator {
        AllPointsIterator::new(&self)
    }

    pub fn bounding_box(&self) -> &Aabb3<f64> {
        &self.meta.bounding_box
    }
}

struct OpenNode {
    node: Node,
    relation: Relation,
    size_on_screen: f64,
    empty: bool,
}

impl Ord for OpenNode {
    fn cmp(&self, other: &OpenNode) -> Ordering {
        if self.size_on_screen > other.size_on_screen {
            Ordering::Greater
        } else if self.size_on_screen < other.size_on_screen {
            Ordering::Less
        } else {
            Ordering::Equal
        }
    }
}

impl PartialOrd for OpenNode {
    fn partial_cmp(&self, other: &OpenNode) -> Option<Ordering> {
        Some(self.cmp(other))
    }
}

impl PartialEq for OpenNode {
    fn eq(&self, other: &OpenNode) -> bool {
        self.size_on_screen == other.size_on_screen
    }
}

impl Eq for OpenNode {}

#[inline]
fn maybe_push_node(
    v: &mut BinaryHeap<OpenNode>,
    nodes: &FnvHashMap<NodeId, NodeMeta>,
    relation: Relation,
    node: Node,
    projection_matrix: &Matrix4<f64>,
) {
    if let Some(meta) = nodes.get(&node.id) {
        let size_on_screen = relative_size_on_screen(&node.bounding_cube, projection_matrix);
        v.push(OpenNode {
            node,
            relation,
            size_on_screen,
            empty: meta.num_points == 0,
        });
    }
}<|MERGE_RESOLUTION|>--- conflicted
+++ resolved
@@ -420,7 +420,6 @@
     }
 
     /// Returns the ids of all nodes that cut or are fully contained in 'aabb'.
-<<<<<<< HEAD
     pub fn points_in_box<'a>(&'a self, bbox: &'a Aabb3<f64>) -> FilteredPointsIterator<'a> {
         let intersects = |aabb: &Aabb3<f64>| bbox.intersects(aabb);
         let node_ids = intersecting_node_ids(self, &intersects);
@@ -432,28 +431,6 @@
         let intersects = |aabb: &Aabb3<f64>| obb.intersects(aabb);
         let node_ids = intersecting_node_ids(self, &intersects);
         let filter_func = Box::new(move |p: &Point| obb.contains(&Point3::from_vec(p.position)));
-=======
-    pub fn points_in_box<'a>(&'a self, aabb: &'a Aabb3<f64>) -> FilteredPointsIterator<'a> {
-        let mut node_ids = VecDeque::new();
-        let mut open_list: VecDeque<Node> = vec![Node::root_with_bounding_cube(Cube::bounding(
-            &self.meta.bounding_box,
-        ))]
-        .into();
-        while !open_list.is_empty() {
-            let current = open_list.pop_front().unwrap();
-            if !aabb.intersects(&current.bounding_cube.to_aabb3()) {
-                continue;
-            }
-            node_ids.push_back(current.id);
-            for child_index in 0..8 {
-                let child = current.get_child(ChildIndex::from_u8(child_index));
-                if self.nodes.contains_key(&child.id) {
-                    open_list.push_back(child);
-                }
-            }
-        }
-        let filter_func = Box::new(move |p: &Point| aabb.contains(&Point3::from_vec(p.position)));
->>>>>>> cde6a8b2
         FilteredPointsIterator::new(&self, node_ids, filter_func)
     }
 
@@ -461,29 +438,8 @@
         &'a self,
         beam: &'a OrientedBeam,
     ) -> FilteredPointsIterator<'a> {
-<<<<<<< HEAD
         let intersects = |aabb: &Aabb3<f64>| beam.intersects(aabb);
         let node_ids = intersecting_node_ids(self, &intersects);
-=======
-        let mut node_ids = VecDeque::new();
-        let mut open_list: VecDeque<Node> = vec![Node::root_with_bounding_cube(Cube::bounding(
-            &self.meta.bounding_box,
-        ))]
-        .into();
-        while !open_list.is_empty() {
-            let current = open_list.pop_front().unwrap();
-            if !beam.intersects(&current.bounding_cube.to_aabb3()) {
-                continue;
-            }
-            node_ids.push_back(current.id);
-            for child_index in 0..8 {
-                let child = current.get_child(ChildIndex::from_u8(child_index));
-                if self.nodes.contains_key(&child.id) {
-                    open_list.push_back(child);
-                }
-            }
-        }
->>>>>>> cde6a8b2
         let filter_func = Box::new(move |p: &Point| beam.contains(&Point3::from_vec(p.position)));
         FilteredPointsIterator::new(&self, node_ids, filter_func)
     }
