// Copyright 2016 Google Inc.
//
// Licensed under the Apache License, Version 2.0 (the "License");
// you may not use this file except in compliance with the License.
// You may obtain a copy of the License at
//
//      http://www.apache.org/licenses/LICENSE-2.0
//
// Unless required by applicable law or agreed to in writing, software
// distributed under the License is distributed on an "AS IS" BASIS,
// WITHOUT WARRANTIES OR CONDITIONS OF ANY KIND, either express or implied.
// See the License for the specific language governing permissions and
// limitations under the License.

use crate::errors::*;
use crate::math::{clamp, Cube};
use crate::proto;
use crate::{InternalIterator, Point};
use cgmath::{EuclideanSpace, Matrix4, Point3, Vector4};
use collision::{Aabb, Aabb3, Contains, Discrete, Frustum, Relation};
use fnv::FnvHashMap;
use protobuf;
use std::cmp::Ordering;
use std::collections::{BinaryHeap, HashMap};
use std::fs::{self, File};
use std::io::{BufReader, Cursor, Read};
use std::path::{Path, PathBuf};

mod node;

pub use self::node::{
    ChildIndex, Node, NodeId, NodeIterator, NodeLayer, NodeMeta, NodeWriter, PositionEncoding,
};

pub const CURRENT_VERSION: i32 = 9;

#[derive(Clone, Debug)]
pub struct OctreeMeta {
    pub resolution: f64,
    pub bounding_box: Aabb3<f32>,
}

// TODO(hrapp): something is funky here. "r" is smaller on screen than "r4" in many cases, though
// that is impossible.
fn project(m: &Matrix4<f32>, p: &Point3<f32>) -> Point3<f32> {
    let q = m * Point3::to_homogeneous(*p);
    Point3::from_homogeneous(q / q.w)
}

fn clip_point_to_hemicube(p: &Point3<f32>) -> Point3<f32> {
    Point3::new(clamp(p.x, -1., 1.), clamp(p.y, -1., 1.), clamp(p.z, 0., 1.))
}

// This method projects world points through the matrix and returns a value proportional to the
// size of the screen. We do not know the width and height of the frustum in pixels here, so the
// unit of the value is not really well defined.
// Ideally we'd need to know the aspect ration of width/height to make the returned value truly
// proportional to the size on the screen, but this parameter would need to be passed through to
// all API calls. I decided on relying on a 'good enough' metric instead which did not require the
// parameter.
fn relative_size_on_screen(bounding_cube: &Cube, matrix: &Matrix4<f32>) -> f32 {
    // z is unused here.
    let min = bounding_cube.min();
    let max = bounding_cube.max();
    let mut rv = Aabb3::new(
        clip_point_to_hemicube(&project(matrix, &min)),
        clip_point_to_hemicube(&project(matrix, &max)),
    );
    for p in &[
        Point3::new(max.x, min.y, min.z),
        Point3::new(min.x, max.y, min.z),
        Point3::new(max.x, max.y, min.z),
        Point3::new(min.x, min.y, max.z),
        Point3::new(max.x, min.y, max.z),
        Point3::new(min.x, max.y, max.z),
    ] {
        rv = rv.grow(clip_point_to_hemicube(&project(matrix, p)));
    }
    (rv.max().x - rv.min().x) * (rv.max().y - rv.min().y)
}

pub trait OctreeDataProvider: Send + Sync {
    fn meta_proto(&self) -> Result<proto::Meta>;
    fn data(
        &self,
        node_id: &NodeId,
        node_layers: Vec<NodeLayer>,
    ) -> Result<HashMap<NodeLayer, Box<dyn Read>>>;
    fn number_of_points(&self, node_id: &NodeId) -> Result<i64>;
}

pub struct Octree {
    data_provider: Box<dyn OctreeDataProvider>,
    meta: OctreeMeta,
    nodes: FnvHashMap<NodeId, NodeMeta>,
}

pub struct PointsInBoxIterator<'a> {
    octree_data_provider: &'a OctreeDataProvider,
    octree_meta: &'a OctreeMeta,
    aabb: &'a Aabb3<f32>,
    intersecting_nodes: Vec<NodeId>,
}

impl<'a> InternalIterator for PointsInBoxIterator<'a> {
    fn size_hint(&self) -> Option<usize> {
        None
    }

    fn for_each<F: FnMut(&Point)>(self, mut f: F) {
        for node_id in &self.intersecting_nodes {
            // TODO(sirver): This crashes on error. We should bubble up an error.
            let iterator = NodeIterator::from_data_provider(
                self.octree_data_provider,
                self.octree_meta,
                node_id,
            )
            .expect("Could not read node points");
            iterator.for_each(|p| {
                if !self.aabb.contains(&Point3::from_vec(p.position)) {
                    return;
                }
                f(p);
            });
        }
    }
}

pub struct PointsInFrustumIterator<'a> {
    octree_data_provider: &'a OctreeDataProvider,
    octree_meta: &'a OctreeMeta,
    frustum_matrix: &'a Matrix4<f32>,
    intersecting_nodes: Vec<NodeId>,
}

impl<'a> InternalIterator for PointsInFrustumIterator<'a> {
    fn size_hint(&self) -> Option<usize> {
        None
    }

    fn for_each<F: FnMut(&Point)>(self, mut f: F) {
        for node_id in &self.intersecting_nodes {
            let iterator = NodeIterator::from_data_provider(
                self.octree_data_provider,
                self.octree_meta,
                node_id,
            )
            .expect("Could not read node points");
            iterator.for_each(|p| {
                if !contains(self.frustum_matrix, &Point3::from_vec(p.position)) {
                    return;
                }
                f(p);
            });
        }
    }
}

pub struct AllPointsIterator<'a> {
    octree_data_provider: &'a OctreeDataProvider,
    octree_meta: &'a OctreeMeta,
    octree_nodes: &'a FnvHashMap<NodeId, NodeMeta>,
}

impl<'a> InternalIterator for AllPointsIterator<'a> {
    fn size_hint(&self) -> Option<usize> {
        None
    }

    fn for_each<F: FnMut(&Point)>(self, mut f: F) {
        let mut open_list = vec![NodeId::from_level_index(0, 0)];
        while !open_list.is_empty() {
            let current = open_list.pop().unwrap();
            let iterator = NodeIterator::from_data_provider(
                self.octree_data_provider,
                self.octree_meta,
                &current,
            )
            .expect("Could not read node points");
            iterator.for_each(|p| f(p));
            for child_index in 0..8 {
                let child_id = current.get_child_id(ChildIndex::from_u8(child_index));
                if self.octree_nodes.contains_key(&child_id) {
                    open_list.push(child_id);
                }
            }
        }
    }
}

// TODO(ksavinash9) update after https://github.com/rustgd/collision-rs/issues/101 is resolved.
fn contains(projection_matrix: &Matrix4<f32>, point: &Point3<f32>) -> bool {
    let v = Vector4::new(point.x, point.y, point.z, 1.);
    let clip_v = projection_matrix * v;
    clip_v.x.abs() < clip_v.w && clip_v.y.abs() < clip_v.w && 0. < clip_v.z && clip_v.z < clip_v.w
}

pub fn read_meta_proto<P: AsRef<Path>>(directory: P) -> Result<proto::Meta> {
    // We used to use JSON earlier.
    if directory.as_ref().join("meta.json").exists() {
        return Err(ErrorKind::InvalidVersion(3).into());
    }

    let mut data = Vec::new();
    File::open(&directory.as_ref().join("meta.pb"))?.read_to_end(&mut data)?;
    Ok(
        protobuf::parse_from_reader::<proto::Meta>(&mut Cursor::new(data))
            .chain_err(|| "Could not parse meta.pb")?,
    )
}

#[derive(Debug)]
pub struct NodeData {
    pub meta: node::NodeMeta,
    pub position: Vec<u8>,
    pub color: Vec<u8>,
}

impl Octree {
    // TODO(sirver): This creates an object that is only partially usable.
    pub fn new(data_provider: Box<OctreeDataProvider>) -> Result<Self> {
        let meta_proto = data_provider.meta_proto()?;
        if meta_proto.version != CURRENT_VERSION {
            return Err(ErrorKind::InvalidVersion(meta_proto.version).into());
        }

        let bounding_box = {
            let bounding_box = meta_proto.bounding_box.unwrap();
            let min = bounding_box.min.unwrap();
            let max = bounding_box.max.unwrap();
            Aabb3::new(
                Point3::new(min.x, min.y, min.z),
                Point3::new(max.x, max.y, max.z),
            )
        };

        let meta = OctreeMeta {
<<<<<<< HEAD
            directory,
=======
>>>>>>> 2fe0057e
            resolution: meta_proto.resolution,
            bounding_box,
        };

        let mut nodes = FnvHashMap::default();
        for node_proto in meta_proto.nodes.iter() {
            let node_id = NodeId::from_level_index(
                node_proto.id.as_ref().unwrap().level as u8,
                node_proto.id.as_ref().unwrap().index as usize,
            );
            nodes.insert(
                node_id,
                NodeMeta {
                    num_points: node_proto.num_points,
                    position_encoding: PositionEncoding::from_proto(node_proto.position_encoding)?,
                    bounding_cube: node_id.find_bounding_cube(&Cube::bounding(&meta.bounding_box)),
                },
            );
        }

        Ok(Octree {
            meta,
            nodes,
            data_provider,
        })
    }

    pub fn get_visible_nodes(&self, projection_matrix: &Matrix4<f32>) -> Vec<NodeId> {
        let frustum = Frustum::from_matrix4(*projection_matrix).unwrap();
        let mut open = BinaryHeap::new();
        maybe_push_node(
            &mut open,
            &self.nodes,
            Relation::Cross,
            Node::root_with_bounding_cube(Cube::bounding(&self.meta.bounding_box)),
            projection_matrix,
        );

        let mut visible = Vec::new();
        while let Some(current) = open.pop() {
            match current.relation {
                Relation::Cross => {
                    for child_index in 0..8 {
                        let child = current.node.get_child(ChildIndex::from_u8(child_index));
                        let child_relation = frustum.contains(&child.bounding_cube.to_aabb3());
                        if child_relation == Relation::Out {
                            continue;
                        }
                        maybe_push_node(
                            &mut open,
                            &self.nodes,
                            child_relation,
                            child,
                            projection_matrix,
                        );
                    }
                }
                Relation::In => {
                    // When the parent is fully in the frustum, so are the children.
                    for child_index in 0..8 {
                        maybe_push_node(
                            &mut open,
                            &self.nodes,
                            Relation::In,
                            current.node.get_child(ChildIndex::from_u8(child_index)),
                            projection_matrix,
                        );
                    }
                }
                Relation::Out => {
                    // This should never happen.
                    unreachable!();
                }
            };
            visible.push(current.node.id);
        }
        visible
    }

    pub fn get_node_data(&self, node_id: &NodeId) -> Result<NodeData> {
        // TODO(hrapp): If we'd randomize the points while writing, we could just read the
        // first N points instead of reading everything and skipping over a few.
        let mut position_color_reads = self
            .data_provider
            .data(node_id, vec![NodeLayer::Position, NodeLayer::Color])?;

        let mut get_data = |node_layer: &NodeLayer, err: &str| -> Result<Vec<u8>> {
            let mut reader =
                BufReader::new(position_color_reads.remove(node_layer).ok_or_else(|| err)?);
            let mut all_data = Vec::new();
            reader.read_to_end(&mut all_data).chain_err(|| err)?;
            Ok(all_data)
        };
        let position = get_data(&NodeLayer::Position, "Could not read position")?;
        let color = get_data(&NodeLayer::Color, "Could not read color")?;

        Ok(NodeData {
            position: position,
            color: color,
            meta: self.nodes[node_id].clone(),
        })
    }

    /// Returns the ids of all nodes that cut or are fully contained in 'aabb'.
    pub fn points_in_box<'a>(&'a self, aabb: &'a Aabb3<f32>) -> PointsInBoxIterator<'a> {
        let mut intersecting_nodes = Vec::new();
        let mut open_list = vec![Node::root_with_bounding_cube(Cube::bounding(
            &self.meta.bounding_box,
        ))];
        while !open_list.is_empty() {
            let current = open_list.pop().unwrap();
            if !aabb.intersects(&current.bounding_cube.to_aabb3()) {
                continue;
            }
            intersecting_nodes.push(current.id);
            for child_index in 0..8 {
                let child = current.get_child(ChildIndex::from_u8(child_index));
                if self.nodes.contains_key(&child.id) {
                    open_list.push(child);
                }
            }
        }
        PointsInBoxIterator {
            octree_data_provider: &*self.data_provider,
            octree_meta: &self.meta,
            aabb,
            intersecting_nodes,
        }
    }

    pub fn points_in_frustum<'a>(
        &'a self,
        frustum_matrix: &'a Matrix4<f32>,
    ) -> PointsInFrustumIterator<'a> {
        let intersecting_nodes = self.get_visible_nodes(&frustum_matrix);
        PointsInFrustumIterator {
            octree_data_provider: &*self.data_provider,
            octree_meta: &self.meta,
            frustum_matrix,
            intersecting_nodes,
        }
    }

    pub fn all_points<'a>(&'a self) -> AllPointsIterator<'a> {
        AllPointsIterator {
            octree_data_provider: &*self.data_provider,
            octree_meta: &self.meta,
            octree_nodes: &self.nodes,
        }
    }

    pub fn bounding_box(&self) -> &Aabb3<f32> {
        &self.meta.bounding_box
    }
}

struct OpenNode {
    node: Node,
    relation: Relation,
    size_on_screen: f32,
}

impl Ord for OpenNode {
    fn cmp(&self, other: &OpenNode) -> Ordering {
        if self.size_on_screen > other.size_on_screen {
            Ordering::Greater
        } else if self.size_on_screen < other.size_on_screen {
            Ordering::Less
        } else {
            Ordering::Equal
        }
    }
}

impl PartialOrd for OpenNode {
    fn partial_cmp(&self, other: &OpenNode) -> Option<Ordering> {
        Some(self.cmp(other))
    }
}

impl PartialEq for OpenNode {
    fn eq(&self, other: &OpenNode) -> bool {
        self.size_on_screen == other.size_on_screen
    }
}

impl Eq for OpenNode {}

#[inline]
fn maybe_push_node(
    v: &mut BinaryHeap<OpenNode>,
    nodes: &FnvHashMap<NodeId, NodeMeta>,
    relation: Relation,
    node: Node,
    projection_matrix: &Matrix4<f32>,
) {
    if !nodes.contains_key(&node.id) {
        return;
    }
    let size_on_screen = relative_size_on_screen(&node.bounding_cube, projection_matrix);
    v.push(OpenNode {
        node,
        relation,
        size_on_screen,
    });
}

pub struct OnDiskOctreeDataProvider {
    pub directory: PathBuf,
}

impl OnDiskOctreeDataProvider {
    /// Returns the path on disk where the data for this node is saved.
    pub fn stem(&self, node_id: &NodeId) -> PathBuf {
        self.directory.join(node_id.to_string())
    }
}

impl OctreeDataProvider for OnDiskOctreeDataProvider {
    fn meta_proto(&self) -> Result<proto::Meta> {
        read_meta_proto(&self.directory)
    }

    fn data(
        &self,
        node_id: &NodeId,
        node_layers: Vec<NodeLayer>,
    ) -> Result<HashMap<NodeLayer, Box<dyn Read>>> {
        let stem = self.stem(node_id);
        let mut readers = HashMap::<NodeLayer, Box<dyn Read>>::new();
        for node_layer in node_layers {
            readers.insert(
                node_layer.to_owned(),
                Box::new(File::open(&stem.with_extension(node_layer.extension()))?),
            );
        }
        Ok(readers)
    }

<<<<<<< HEAD
        Ok(NodeData {
            position,
            color,
            meta: self.nodes[node_id].clone(),
        })
=======
    // Get number of points from the file size of the color data.
    // Color data is required and always present.
    fn number_of_points(&self, node_id: &NodeId) -> Result<i64> {
        let stem = self.stem(node_id);
        let file_meta_data_opt = fs::metadata(stem.with_extension(NodeLayer::Color.extension()));
        if file_meta_data_opt.is_err() {
            return Err(ErrorKind::NodeNotFound.into());
        }

        let file_size_bytes = file_meta_data_opt.unwrap().len();
        // color has 3 bytes per point
        Ok((file_size_bytes / 3) as i64)
>>>>>>> 2fe0057e
    }
}

pub fn octree_from_directory(directory: impl Into<PathBuf>) -> Result<Octree> {
    let data_provider = OnDiskOctreeDataProvider {
        directory: directory.into(),
    };
    Octree::new(Box::new(data_provider))
}<|MERGE_RESOLUTION|>--- conflicted
+++ resolved
@@ -235,10 +235,6 @@
         };
 
         let meta = OctreeMeta {
-<<<<<<< HEAD
-            directory,
-=======
->>>>>>> 2fe0057e
             resolution: meta_proto.resolution,
             bounding_box,
         };
@@ -478,13 +474,6 @@
         Ok(readers)
     }
 
-<<<<<<< HEAD
-        Ok(NodeData {
-            position,
-            color,
-            meta: self.nodes[node_id].clone(),
-        })
-=======
     // Get number of points from the file size of the color data.
     // Color data is required and always present.
     fn number_of_points(&self, node_id: &NodeId) -> Result<i64> {
@@ -497,7 +486,6 @@
         let file_size_bytes = file_meta_data_opt.unwrap().len();
         // color has 3 bytes per point
         Ok((file_size_bytes / 3) as i64)
->>>>>>> 2fe0057e
     }
 }
 
