// Copyright 2016 Google Inc.
//
// Licensed under the Apache License, Version 2.0 (the "License");
// you may not use this file except in compliance with the License.
// You may obtain a copy of the License at
//
//      http://www.apache.org/licenses/LICENSE-2.0
//
// Unless required by applicable law or agreed to in writing, software
// distributed under the License is distributed on an "AS IS" BASIS,
// WITHOUT WARRANTIES OR CONDITIONS OF ANY KIND, either express or implied.
// See the License for the specific language governing permissions and
// limitations under the License.

use crate::errors::*;
use crate::math::{clamp, Cube};
use crate::proto;
use crate::{InternalIterator, Point};
use cgmath::{EuclideanSpace, Matrix4, Point3, Vector4};
use collision::{Aabb, Aabb3, Contains, Discrete, Frustum, Relation};
use fnv::FnvHashMap;
use protobuf;
use std::cmp::Ordering;
use std::collections::{BinaryHeap, HashMap};
use std::fs::{self, File};
use std::io::{BufReader, Cursor, Read};
use std::path::{Path, PathBuf};

mod node;

pub use self::node::{
    ChildIndex, Node, NodeId, NodeIterator, NodeLayer, NodeMeta, NodeWriter, PositionEncoding,
};

pub const CURRENT_VERSION: i32 = 9;

#[derive(Clone, Debug)]
pub struct OctreeMeta {
    pub resolution: f64,
    pub bounding_box: Aabb3<f32>,
}

// TODO(hrapp): something is funky here. "r" is smaller on screen than "r4" in many cases, though
// that is impossible.
fn project(m: &Matrix4<f32>, p: &Point3<f32>) -> Point3<f32> {
    let q = m * Point3::to_homogeneous(*p);
    Point3::from_homogeneous(q / q.w)
}

fn clip_point_to_hemicube(p: &Point3<f32>) -> Point3<f32> {
    Point3::new(clamp(p.x, -1., 1.), clamp(p.y, -1., 1.), clamp(p.z, 0., 1.))
}

// This method projects world points through the matrix and returns a value proportional to the
// size of the screen. We do not know the width and height of the frustum in pixels here, so the
// unit of the value is not really well defined.
// Ideally we'd need to know the aspect ration of width/height to make the returned value truly
// proportional to the size on the screen, but this parameter would need to be passed through to
// all API calls. I decided on relying on a 'good enough' metric instead which did not require the
// parameter.
fn relative_size_on_screen(bounding_cube: &Cube, matrix: &Matrix4<f32>) -> f32 {
    // z is unused here.
    let min = bounding_cube.min();
    let max = bounding_cube.max();
    let mut rv = Aabb3::new(
        clip_point_to_hemicube(&project(matrix, &min)),
        clip_point_to_hemicube(&project(matrix, &max)),
    );
    for p in &[
        Point3::new(max.x, min.y, min.z),
        Point3::new(min.x, max.y, min.z),
        Point3::new(max.x, max.y, min.z),
        Point3::new(min.x, min.y, max.z),
        Point3::new(max.x, min.y, max.z),
        Point3::new(min.x, max.y, max.z),
    ] {
        rv = rv.grow(clip_point_to_hemicube(&project(matrix, p)));
    }
    (rv.max().x - rv.min().x) * (rv.max().y - rv.min().y)
}

pub trait OctreeDataProvider: Send + Sync {
    fn meta_proto(&self) -> Result<proto::Meta>;
    fn data(
        &self,
        node_id: &NodeId,
        node_layers: Vec<NodeLayer>,
    ) -> Result<HashMap<NodeLayer, Box<dyn Read>>>;
}

pub struct Octree {
    data_provider: Box<dyn OctreeDataProvider>,
    meta: OctreeMeta,
    nodes: FnvHashMap<NodeId, NodeMeta>,
}

pub struct PointsInBoxIterator<'a> {
    octree: &'a Octree,
    aabb: &'a Aabb3<f32>,
    intersecting_nodes: Vec<NodeId>,
}

impl<'a> InternalIterator for PointsInBoxIterator<'a> {
    fn size_hint(&self) -> Option<usize> {
        None
    }

    fn for_each<F: FnMut(&Point)>(self, mut f: F) {
        for node_id in &self.intersecting_nodes {
            // TODO(sirver): This crashes on error. We should bubble up an error.
            let iterator = NodeIterator::from_data_provider(
                &*self.octree.data_provider,
                &self.octree.meta,
                node_id,
                self.octree.nodes[node_id].num_points,
            )
            .expect("Could not read node points");
            iterator.for_each(|p| {
                if !self.aabb.contains(&Point3::from_vec(p.position)) {
                    return;
                }
                f(p);
            });
        }
    }
}

pub struct PointsInFrustumIterator<'a> {
    octree: &'a Octree,
    frustum_matrix: &'a Matrix4<f32>,
    intersecting_nodes: Vec<NodeId>,
}

impl<'a> InternalIterator for PointsInFrustumIterator<'a> {
    fn size_hint(&self) -> Option<usize> {
        None
    }

    fn for_each<F: FnMut(&Point)>(self, mut f: F) {
        for node_id in &self.intersecting_nodes {
            let iterator = NodeIterator::from_data_provider(
                &*self.octree.data_provider,
                &self.octree.meta,
                node_id,
                self.octree.nodes[node_id].num_points,
            )
            .expect("Could not read node points");
            iterator.for_each(|p| {
                if !contains(self.frustum_matrix, &Point3::from_vec(p.position)) {
                    return;
                }
                f(p);
            });
        }
    }
}

pub struct AllPointsIterator<'a> {
    octree: &'a Octree,
    octree_nodes: &'a FnvHashMap<NodeId, NodeMeta>,
    idx: i32,
    total: i32,
}

impl<'a> InternalIterator for AllPointsIterator<'a> {
    fn size_hint(&self) -> Option<usize> {
        None
    }

    fn for_each<F: FnMut(&Point)>(self, mut f: F) {
        let mut open_list = vec![NodeId::from_level_index(0, 0)];
        while !open_list.is_empty() {
            let current = open_list.pop().unwrap();
<<<<<<< HEAD
            if current.index() as i32 % self.total == self.idx {
                let iterator = NodeIterator::from_disk(&self.octree_meta, &current)
                    .expect("Could not read node points");
                iterator.for_each(|p| f(p));
            }
=======
            let iterator = NodeIterator::from_data_provider(
                &*self.octree.data_provider,
                &self.octree.meta,
                &current,
                self.octree.nodes[&current].num_points,
            )
            .expect("Could not read node points");
            iterator.for_each(|p| f(p));
>>>>>>> 1acf1187
            for child_index in 0..8 {
                let child_id = current.get_child_id(ChildIndex::from_u8(child_index));
                if self.octree_nodes.contains_key(&child_id) {
                    open_list.push(child_id);
                }
            }
        }
    }
}

// TODO(ksavinash9) update after https://github.com/rustgd/collision-rs/issues/101 is resolved.
fn contains(projection_matrix: &Matrix4<f32>, point: &Point3<f32>) -> bool {
    let v = Vector4::new(point.x, point.y, point.z, 1.);
    let clip_v = projection_matrix * v;
    clip_v.x.abs() < clip_v.w && clip_v.y.abs() < clip_v.w && 0. < clip_v.z && clip_v.z < clip_v.w
}

pub fn read_meta_proto<P: AsRef<Path>>(directory: P) -> Result<proto::Meta> {
    // We used to use JSON earlier.
    if directory.as_ref().join("meta.json").exists() {
        return Err(ErrorKind::InvalidVersion(3).into());
    }

    let mut data = Vec::new();
    File::open(&directory.as_ref().join("meta.pb"))?.read_to_end(&mut data)?;
    Ok(
        protobuf::parse_from_reader::<proto::Meta>(&mut Cursor::new(data))
            .chain_err(|| "Could not parse meta.pb")?,
    )
}

#[derive(Debug)]
pub struct NodeData {
    pub meta: node::NodeMeta,
    pub position: Vec<u8>,
    pub color: Vec<u8>,
}

impl Octree {
    // TODO(sirver): This creates an object that is only partially usable.
    pub fn from_data_provider(data_provider: Box<OctreeDataProvider>) -> Result<Self> {
        let meta_proto = data_provider.meta_proto()?;
        if meta_proto.version != CURRENT_VERSION {
            return Err(ErrorKind::InvalidVersion(meta_proto.version).into());
        }

        let bounding_box = {
            let bounding_box = meta_proto.bounding_box.unwrap();
            let min = bounding_box.min.unwrap();
            let max = bounding_box.max.unwrap();
            Aabb3::new(
                Point3::new(min.x, min.y, min.z),
                Point3::new(max.x, max.y, max.z),
            )
        };

        let meta = OctreeMeta {
            resolution: meta_proto.resolution,
            bounding_box,
        };

        let mut nodes = FnvHashMap::default();
        for node_proto in meta_proto.nodes.iter() {
            let node_id = NodeId::from_level_index(
                node_proto.id.as_ref().unwrap().level as u8,
                node_proto.id.as_ref().unwrap().index as usize,
            );
            nodes.insert(
                node_id,
                NodeMeta {
                    num_points: node_proto.num_points,
                    position_encoding: PositionEncoding::from_proto(node_proto.position_encoding)?,
                    bounding_cube: node_id.find_bounding_cube(&Cube::bounding(&meta.bounding_box)),
                },
            );
        }

        Ok(Octree {
            meta,
            nodes,
            data_provider,
        })
    }

    pub fn get_visible_nodes(&self, projection_matrix: &Matrix4<f32>) -> Vec<NodeId> {
        let frustum = Frustum::from_matrix4(*projection_matrix).unwrap();
        let mut open = BinaryHeap::new();
        maybe_push_node(
            &mut open,
            &self.nodes,
            Relation::Cross,
            Node::root_with_bounding_cube(Cube::bounding(&self.meta.bounding_box)),
            projection_matrix,
        );

        let mut visible = Vec::new();
        while let Some(current) = open.pop() {
            match current.relation {
                Relation::Cross => {
                    for child_index in 0..8 {
                        let child = current.node.get_child(ChildIndex::from_u8(child_index));
                        let child_relation = frustum.contains(&child.bounding_cube.to_aabb3());
                        if child_relation == Relation::Out {
                            continue;
                        }
                        maybe_push_node(
                            &mut open,
                            &self.nodes,
                            child_relation,
                            child,
                            projection_matrix,
                        );
                    }
                }
                Relation::In => {
                    // When the parent is fully in the frustum, so are the children.
                    for child_index in 0..8 {
                        maybe_push_node(
                            &mut open,
                            &self.nodes,
                            Relation::In,
                            current.node.get_child(ChildIndex::from_u8(child_index)),
                            projection_matrix,
                        );
                    }
                }
                Relation::Out => {
                    // This should never happen.
                    unreachable!();
                }
            };
            visible.push(current.node.id);
        }
        visible
    }

    pub fn get_node_data(&self, node_id: &NodeId) -> Result<NodeData> {
        // TODO(hrapp): If we'd randomize the points while writing, we could just read the
        // first N points instead of reading everything and skipping over a few.
        let mut position_color_reads = self
            .data_provider
            .data(node_id, vec![NodeLayer::Position, NodeLayer::Color])?;

        let mut get_data = |node_layer: &NodeLayer, err: &str| -> Result<Vec<u8>> {
            let mut reader =
                BufReader::new(position_color_reads.remove(node_layer).ok_or_else(|| err)?);
            let mut all_data = Vec::new();
            reader.read_to_end(&mut all_data).chain_err(|| err)?;
            Ok(all_data)
        };
        let position = get_data(&NodeLayer::Position, "Could not read position")?;
        let color = get_data(&NodeLayer::Color, "Could not read color")?;

        Ok(NodeData {
            position,
            color,
            meta: self.nodes[node_id].clone(),
        })
    }

    /// Returns the ids of all nodes that cut or are fully contained in 'aabb'.
    pub fn points_in_box<'a>(&'a self, aabb: &'a Aabb3<f32>) -> PointsInBoxIterator<'a> {
        let mut intersecting_nodes = Vec::new();
        let mut open_list = vec![Node::root_with_bounding_cube(Cube::bounding(
            &self.meta.bounding_box,
        ))];
        while !open_list.is_empty() {
            let current = open_list.pop().unwrap();
            if !aabb.intersects(&current.bounding_cube.to_aabb3()) {
                continue;
            }
            intersecting_nodes.push(current.id);
            for child_index in 0..8 {
                let child = current.get_child(ChildIndex::from_u8(child_index));
                if self.nodes.contains_key(&child.id) {
                    open_list.push(child);
                }
            }
        }
        PointsInBoxIterator {
            octree: &self,
            aabb,
            intersecting_nodes,
        }
    }

    pub fn points_in_frustum<'a>(
        &'a self,
        frustum_matrix: &'a Matrix4<f32>,
    ) -> PointsInFrustumIterator<'a> {
        let intersecting_nodes = self.get_visible_nodes(&frustum_matrix);
        PointsInFrustumIterator {
            octree: &self,
            frustum_matrix,
            intersecting_nodes,
        }
    }

<<<<<<< HEAD
    pub fn all_points<'a>(&'a self, idx: i32, total: i32) -> AllPointsIterator<'a> {
=======
    pub fn all_points(&self) -> AllPointsIterator {
>>>>>>> 1acf1187
        AllPointsIterator {
            octree: &self,
            octree_nodes: &self.nodes,
            idx,
            total,
        }
    }

    pub fn bounding_box(&self) -> &Aabb3<f32> {
        &self.meta.bounding_box
    }
}

struct OpenNode {
    node: Node,
    relation: Relation,
    size_on_screen: f32,
}

impl Ord for OpenNode {
    fn cmp(&self, other: &OpenNode) -> Ordering {
        if self.size_on_screen > other.size_on_screen {
            Ordering::Greater
        } else if self.size_on_screen < other.size_on_screen {
            Ordering::Less
        } else {
            Ordering::Equal
        }
    }
}

impl PartialOrd for OpenNode {
    fn partial_cmp(&self, other: &OpenNode) -> Option<Ordering> {
        Some(self.cmp(other))
    }
}

impl PartialEq for OpenNode {
    fn eq(&self, other: &OpenNode) -> bool {
        self.size_on_screen == other.size_on_screen
    }
}

impl Eq for OpenNode {}

#[inline]
fn maybe_push_node(
    v: &mut BinaryHeap<OpenNode>,
    nodes: &FnvHashMap<NodeId, NodeMeta>,
    relation: Relation,
    node: Node,
    projection_matrix: &Matrix4<f32>,
) {
    if !nodes.contains_key(&node.id) {
        return;
    }
    let size_on_screen = relative_size_on_screen(&node.bounding_cube, projection_matrix);
    v.push(OpenNode {
        node,
        relation,
        size_on_screen,
    });
}

pub struct OnDiskOctreeDataProvider {
    pub directory: PathBuf,
}

impl OnDiskOctreeDataProvider {
    /// Returns the path on disk where the data for this node is saved.
    pub fn stem(&self, node_id: &NodeId) -> PathBuf {
        self.directory.join(node_id.to_string())
    }

    // Get number of points from the file size of the color data.
    // Color data is required and always present.
    pub fn number_of_points(&self, node_id: &NodeId) -> Result<i64> {
        let stem = self.stem(node_id);
        let file_meta_data_opt = fs::metadata(stem.with_extension(NodeLayer::Color.extension()));
        if file_meta_data_opt.is_err() {
            return Err(ErrorKind::NodeNotFound.into());
        }

        let file_size_bytes = file_meta_data_opt.unwrap().len();
        // color has 3 bytes per point
        Ok((file_size_bytes / 3) as i64)
    }
}

impl OctreeDataProvider for OnDiskOctreeDataProvider {
    fn meta_proto(&self) -> Result<proto::Meta> {
        read_meta_proto(&self.directory)
    }

    fn data(
        &self,
        node_id: &NodeId,
        node_layers: Vec<NodeLayer>,
    ) -> Result<HashMap<NodeLayer, Box<dyn Read>>> {
        let stem = self.stem(node_id);
        let mut readers = HashMap::<NodeLayer, Box<dyn Read>>::new();
        for node_layer in node_layers {
            let file = match File::open(&stem.with_extension(node_layer.extension())) {
                Err(ref err) if err.kind() == ::std::io::ErrorKind::NotFound => {
                    return Err(ErrorKind::NodeNotFound.into());
                }
                e => e,
            }?;
            readers.insert(node_layer.to_owned(), Box::new(file));
        }
        Ok(readers)
    }
}

pub fn octree_from_directory(directory: impl Into<PathBuf>) -> Result<Octree> {
    let data_provider = OnDiskOctreeDataProvider {
        directory: directory.into(),
    };
    Octree::from_data_provider(Box::new(data_provider))
}<|MERGE_RESOLUTION|>--- conflicted
+++ resolved
@@ -171,22 +171,16 @@
         let mut open_list = vec![NodeId::from_level_index(0, 0)];
         while !open_list.is_empty() {
             let current = open_list.pop().unwrap();
-<<<<<<< HEAD
             if current.index() as i32 % self.total == self.idx {
-                let iterator = NodeIterator::from_disk(&self.octree_meta, &current)
-                    .expect("Could not read node points");
+                let iterator = NodeIterator::from_data_provider(
+                    &*self.octree.data_provider,
+                    &self.octree.meta,
+                    &current,
+                    self.octree.nodes[&current].num_points,
+                )
+                .expect("Could not read node points");
                 iterator.for_each(|p| f(p));
             }
-=======
-            let iterator = NodeIterator::from_data_provider(
-                &*self.octree.data_provider,
-                &self.octree.meta,
-                &current,
-                self.octree.nodes[&current].num_points,
-            )
-            .expect("Could not read node points");
-            iterator.for_each(|p| f(p));
->>>>>>> 1acf1187
             for child_index in 0..8 {
                 let child_id = current.get_child_id(ChildIndex::from_u8(child_index));
                 if self.octree_nodes.contains_key(&child_id) {
@@ -385,11 +379,7 @@
         }
     }
 
-<<<<<<< HEAD
-    pub fn all_points<'a>(&'a self, idx: i32, total: i32) -> AllPointsIterator<'a> {
-=======
-    pub fn all_points(&self) -> AllPointsIterator {
->>>>>>> 1acf1187
+    pub fn all_points(&self, idx: i32, total: i32) -> AllPointsIterator {
         AllPointsIterator {
             octree: &self,
             octree_nodes: &self.nodes,
