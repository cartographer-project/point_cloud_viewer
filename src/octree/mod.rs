// Copyright 2016 Google Inc.
//
// Licensed under the Apache License, Version 2.0 (the "License");
// you may not use this file except in compliance with the License.
// You may obtain a copy of the License at
//
//      http://www.apache.org/licenses/LICENSE-2.0
//
// Unless required by applicable law or agreed to in writing, software
// distributed under the License is distributed on an "AS IS" BASIS,
// WITHOUT WARRANTIES OR CONDITIONS OF ANY KIND, either express or implied.
// See the License for the specific language governing permissions and
// limitations under the License.
use crate::errors::*;
use crate::math::Cube;
use crate::proto;
<<<<<<< HEAD
use crate::read_write::{Encoding, PositionEncoding};
use cgmath::{EuclideanSpace, Matrix4, Point3};
=======
use crate::read_write::PositionEncoding;
use crate::CURRENT_VERSION;
use cgmath::{Matrix4, Point3};
>>>>>>> f126cefe
use collision::{Aabb, Aabb3, Relation};
use fnv::FnvHashMap;
use num::clamp;
use std::cmp::Ordering;
use std::collections::BinaryHeap;
use std::io::{BufReader, Read};
use std::path::PathBuf;

use crate::batch_iterator::{PointCloud, PointQuery};

mod generation;
pub use self::generation::{build_octree, build_octree_from_file};

mod factory;
pub use self::factory::OctreeFactory;

mod node;
pub use self::node::{to_node_proto, ChildIndex, Node, NodeId, NodeMeta};

mod octree_iterator;
pub use self::octree_iterator::{FilteredPointsIterator, NodeIdsIterator};

pub use crate::data_provider::{DataProvider, OnDiskDataProvider};

#[cfg(test)]
mod octree_test;

#[derive(Clone, Debug)]
pub struct OctreeMeta {
    pub resolution: f64,
    pub bounding_box: Aabb3<f64>,
}

<<<<<<< HEAD
impl OctreeMeta {
    pub fn encoding_for_node(&self, id: NodeId) -> Encoding {
        let bounding_cube = id.find_bounding_cube(&Cube::bounding(&self.bounding_box));
        let position_encoding = PositionEncoding::new(&bounding_cube, self.resolution);
        Encoding::ScaledToCube(
            bounding_cube.min().to_vec(),
            bounding_cube.edge_length(),
            position_encoding,
        )
    }
}

pub fn to_meta_proto(octree_meta: &OctreeMeta, nodes: Vec<proto::Node>) -> proto::Meta {
    let mut meta = proto::Meta::new();
    meta.mut_bounding_box()
=======
pub fn to_meta_proto(octree_meta: &OctreeMeta, nodes: Vec<proto::OctreeNode>) -> proto::Meta {
    let mut octree_proto = proto::OctreeMeta::new();
    octree_proto
        .mut_bounding_box()
>>>>>>> f126cefe
        .mut_min()
        .set_x(octree_meta.bounding_box.min().x);
    octree_proto
        .mut_bounding_box()
        .mut_min()
        .set_y(octree_meta.bounding_box.min().y);
    octree_proto
        .mut_bounding_box()
        .mut_min()
        .set_z(octree_meta.bounding_box.min().z);
    octree_proto
        .mut_bounding_box()
        .mut_max()
        .set_x(octree_meta.bounding_box.max().x);
    octree_proto
        .mut_bounding_box()
        .mut_max()
        .set_y(octree_meta.bounding_box.max().y);
    octree_proto
        .mut_bounding_box()
        .mut_max()
        .set_z(octree_meta.bounding_box.max().z);
    octree_proto.set_resolution(octree_meta.resolution);

    let octree_nodes = ::protobuf::RepeatedField::<proto::OctreeNode>::from_vec(nodes);
    octree_proto.set_nodes(octree_nodes);

    let mut meta = proto::Meta::new();
    meta.set_version(CURRENT_VERSION);
    meta.set_octree(octree_proto);
    meta
}

// TODO(hrapp): something is funky here. "r" is smaller on screen than "r4" in many cases, though
// that is impossible.
fn project(m: &Matrix4<f64>, p: &Point3<f64>) -> Point3<f64> {
    let q = m * Point3::to_homogeneous(*p);
    Point3::from_homogeneous(q / q.w)
}

fn clip_point_to_hemicube(p: &Point3<f64>) -> Point3<f64> {
    Point3::new(clamp(p.x, -1., 1.), clamp(p.y, -1., 1.), clamp(p.z, 0., 1.))
}

// This method projects world points through the matrix and returns a value proportional to the
// size of the screen. We do not know the width and height of the frustum in pixels here, so the
// unit of the value is not really well defined.
// Ideally we'd need to know the aspect ration of width/height to make the returned value truly
// proportional to the size on the screen, but this parameter would need to be passed through to
// all API calls. I decided on relying on a 'good enough' metric instead which did not require the
// parameter.
fn relative_size_on_screen(bounding_cube: &Cube, matrix: &Matrix4<f64>) -> f64 {
    // z is unused here.
    let min = bounding_cube.min();
    let max = bounding_cube.max();
    let mut rv = Aabb3::new(
        clip_point_to_hemicube(&project(matrix, &min)),
        clip_point_to_hemicube(&project(matrix, &max)),
    );
    for p in &[
        Point3::new(max.x, min.y, min.z),
        Point3::new(min.x, max.y, min.z),
        Point3::new(max.x, max.y, min.z),
        Point3::new(min.x, min.y, max.z),
        Point3::new(max.x, min.y, max.z),
        Point3::new(min.x, max.y, max.z),
    ] {
        rv = rv.grow(clip_point_to_hemicube(&project(matrix, p)));
    }
    (rv.max().x - rv.min().x) * (rv.max().y - rv.min().y)
}

pub struct Octree {
    data_provider: Box<dyn DataProvider>,
    meta: OctreeMeta,
    nodes: FnvHashMap<NodeId, NodeMeta>,
}

#[derive(Debug)]
pub struct NodeData {
    pub meta: NodeMeta,
    pub position: Vec<u8>,
    pub color: Vec<u8>,
}

fn bounding_box_to_aabb(bounding_box: &proto::AxisAlignedCuboid) -> Aabb3<f64> {
    let min = bounding_box.min.clone().unwrap_or_else(|| {
        let deprecated_min = bounding_box.deprecated_min.clone().unwrap(); // Version 9
        let mut v = proto::Vector3d::new();
        v.set_x(f64::from(deprecated_min.x));
        v.set_y(f64::from(deprecated_min.y));
        v.set_z(f64::from(deprecated_min.z));
        v
    });
    let max = bounding_box.max.clone().unwrap_or_else(|| {
        let deprecated_max = bounding_box.deprecated_max.clone().unwrap(); // Version 9
        let mut v = proto::Vector3d::new();
        v.set_x(f64::from(deprecated_max.x));
        v.set_y(f64::from(deprecated_max.y));
        v.set_z(f64::from(deprecated_max.z));
        v
    });
    Aabb3::new(
        Point3::new(min.x, min.y, min.z),
        Point3::new(max.x, max.y, max.z),
    )
}

impl Octree {
    // TODO(sirver): This creates an object that is only partially usable.
    pub fn from_data_provider(data_provider: Box<dyn DataProvider>) -> Result<Self> {
        let meta_proto = data_provider.meta_proto()?;
        let (bounding_box, meta, nodes_proto) = match meta_proto.version {
            9 | 10 | 11 => {
                println!(
                    "Data is an older octree version: {}, current would be {}. \
                     If feasible, try upgrading this octree using `upgrade_octree`.",
                    meta_proto.version, CURRENT_VERSION
                );
                let bounding_box = bounding_box_to_aabb(meta_proto.get_deprecated_bounding_box());
                (
                    bounding_box,
                    OctreeMeta {
                        resolution: meta_proto.deprecated_resolution,
                        bounding_box,
                    },
                    meta_proto.get_deprecated_nodes(),
                )
            }
            CURRENT_VERSION => {
                if !meta_proto.has_octree() {
                    return Err(ErrorKind::InvalidInput("No octree meta found".to_string()).into());
                }
                let octree_meta = meta_proto.get_octree();
                let bounding_box = bounding_box_to_aabb(octree_meta.get_bounding_box());
                (
                    bounding_box,
                    OctreeMeta {
                        resolution: octree_meta.resolution,
                        bounding_box,
                    },
                    octree_meta.get_nodes(),
                )
            }
            _ => return Err(ErrorKind::InvalidVersion(meta_proto.version).into()),
        };

        let mut nodes = FnvHashMap::default();

        for node_proto in nodes_proto.iter() {
            let node_id = NodeId::from_proto(node_proto.id.as_ref().unwrap());
            nodes.insert(
                node_id,
                NodeMeta {
                    num_points: node_proto.num_points,
                    position_encoding: PositionEncoding::from_proto(node_proto.position_encoding)?,
                    bounding_cube: node_id.find_bounding_cube(&Cube::bounding(&bounding_box)),
                },
            );
        }

        Ok(Octree {
            meta,
            nodes,
            data_provider,
        })
    }

    pub fn to_meta_proto(&self) -> proto::Meta {
        let nodes: Vec<proto::OctreeNode> = self
            .nodes
            .iter()
            .map(|(id, node_meta)| {
                to_node_proto(&id, node_meta.num_points, &node_meta.position_encoding)
            })
            .collect();
        to_meta_proto(&self.meta, nodes)
    }

    pub fn get_visible_nodes(&self, projection_matrix: &Matrix4<f64>) -> Vec<NodeId> {
        let frustum = collision::Frustum::from_matrix4(*projection_matrix).unwrap();
        let mut open = BinaryHeap::new();
        maybe_push_node(
            &mut open,
            &self.nodes,
            Relation::Cross,
            Node::root_with_bounding_cube(Cube::bounding(&self.meta.bounding_box)),
            projection_matrix,
        );

        let mut visible = Vec::new();
        while let Some(current) = open.pop() {
            match current.relation {
                Relation::Cross => {
                    for child_index in 0..8 {
                        let child = current.node.get_child(ChildIndex::from_u8(child_index));
                        let child_relation = frustum.contains(&child.bounding_cube.to_aabb3());
                        if child_relation == Relation::Out {
                            continue;
                        }
                        maybe_push_node(
                            &mut open,
                            &self.nodes,
                            child_relation,
                            child,
                            projection_matrix,
                        );
                    }
                }
                Relation::In => {
                    // When the parent is fully in the frustum, so are the children.
                    for child_index in 0..8 {
                        maybe_push_node(
                            &mut open,
                            &self.nodes,
                            Relation::In,
                            current.node.get_child(ChildIndex::from_u8(child_index)),
                            projection_matrix,
                        );
                    }
                }
                Relation::Out => {
                    // This should never happen.
                    unreachable!();
                }
            };
            if !current.empty {
                visible.push(current.node.id);
            }
        }
        visible
    }

    pub fn get_node_data(&self, node_id: &NodeId) -> Result<NodeData> {
        // TODO(hrapp): If we'd randomize the points while writing, we could just read the
        // first N points instead of reading everything and skipping over a few.
        let mut position_color_reads = self
            .data_provider
            .data(&node_id.to_string(), &["position", "color"])?;

        let mut get_data = |node_attribute: &str, err: &str| -> Result<Vec<u8>> {
            let mut reader = BufReader::new(
                position_color_reads
                    .remove(node_attribute)
                    .ok_or_else(|| err)?,
            );
            let mut all_data = Vec::new();
            reader.read_to_end(&mut all_data).chain_err(|| err)?;
            Ok(all_data)
        };
        let position = get_data("position", "Could not read position")?;
        let color = get_data("color", "Could not read color")?;

        Ok(NodeData {
            position,
            color,
            meta: self.nodes[node_id].clone(),
        })
    }

    /// return the bounding box saved in meta
    pub fn bounding_box(&self) -> &Aabb3<f64> {
        &self.meta.bounding_box
    }
}

impl PointCloud for Octree {
    type Id = NodeId;
    type PointsIter = FilteredPointsIterator;
    fn nodes_in_location(&self, query: &PointQuery) -> Vec<Self::Id> {
        let container = query.get_point_culling();
        let filter_func = move |node_id: &NodeId, octree: &Octree| -> bool {
            let current = &octree.nodes[&node_id];
            container.intersects_aabb3(&current.bounding_cube.to_aabb3())
        };
        NodeIdsIterator::new(&self, filter_func).collect()
    }

    fn encoding_for_node(&self, id: Self::Id) -> Encoding {
        self.meta.encoding_for_node(id)
    }

    fn points_in_node<'a>(
        &'a self,
        query: &PointQuery,
        node_id: NodeId,
    ) -> Result<FilteredPointsIterator> {
        let container = query.get_point_culling();
        FilteredPointsIterator::from_octree(&self, node_id, container)
    }
}

struct OpenNode {
    node: Node,
    relation: Relation,
    size_on_screen: f64,
    empty: bool,
}

impl Ord for OpenNode {
    fn cmp(&self, other: &OpenNode) -> Ordering {
        if self.size_on_screen > other.size_on_screen {
            Ordering::Greater
        } else if self.size_on_screen < other.size_on_screen {
            Ordering::Less
        } else {
            Ordering::Equal
        }
    }
}

impl PartialOrd for OpenNode {
    fn partial_cmp(&self, other: &OpenNode) -> Option<Ordering> {
        Some(self.cmp(other))
    }
}

impl PartialEq for OpenNode {
    fn eq(&self, other: &OpenNode) -> bool {
        self.size_on_screen == other.size_on_screen
    }
}

impl Eq for OpenNode {}

#[inline]
fn maybe_push_node(
    v: &mut BinaryHeap<OpenNode>,
    nodes: &FnvHashMap<NodeId, NodeMeta>,
    relation: Relation,
    node: Node,
    projection_matrix: &Matrix4<f64>,
) {
    if let Some(meta) = nodes.get(&node.id) {
        let size_on_screen = relative_size_on_screen(&node.bounding_cube, projection_matrix);
        v.push(OpenNode {
            node,
            relation,
            size_on_screen,
            empty: meta.num_points == 0,
        });
    }
}

//  TODO(catevita): refactor function for octree factory
pub fn octree_from_directory(directory: impl Into<PathBuf>) -> Result<Box<Octree>> {
    let data_provider = OnDiskDataProvider {
        directory: directory.into(),
    };
    let octree = Octree::from_data_provider(Box::new(data_provider))?;
    Ok(Box::new(octree))
}<|MERGE_RESOLUTION|>--- conflicted
+++ resolved
@@ -14,14 +14,9 @@
 use crate::errors::*;
 use crate::math::Cube;
 use crate::proto;
-<<<<<<< HEAD
 use crate::read_write::{Encoding, PositionEncoding};
 use cgmath::{EuclideanSpace, Matrix4, Point3};
-=======
-use crate::read_write::PositionEncoding;
 use crate::CURRENT_VERSION;
-use cgmath::{Matrix4, Point3};
->>>>>>> f126cefe
 use collision::{Aabb, Aabb3, Relation};
 use fnv::FnvHashMap;
 use num::clamp;
@@ -55,7 +50,6 @@
     pub bounding_box: Aabb3<f64>,
 }
 
-<<<<<<< HEAD
 impl OctreeMeta {
     pub fn encoding_for_node(&self, id: NodeId) -> Encoding {
         let bounding_cube = id.find_bounding_cube(&Cube::bounding(&self.bounding_box));
@@ -68,15 +62,10 @@
     }
 }
 
-pub fn to_meta_proto(octree_meta: &OctreeMeta, nodes: Vec<proto::Node>) -> proto::Meta {
-    let mut meta = proto::Meta::new();
-    meta.mut_bounding_box()
-=======
 pub fn to_meta_proto(octree_meta: &OctreeMeta, nodes: Vec<proto::OctreeNode>) -> proto::Meta {
     let mut octree_proto = proto::OctreeMeta::new();
     octree_proto
         .mut_bounding_box()
->>>>>>> f126cefe
         .mut_min()
         .set_x(octree_meta.bounding_box.min().x);
     octree_proto
