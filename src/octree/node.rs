// Copyright 2016 The Cartographer Authors
//
// Licensed under the Apache License, Version 2.0 (the "License");
// you may not use this file except in compliance with the License.
// You may obtain a copy of the License at
//
//      http://www.apache.org/licenses/LICENSE-2.0
//
// Unless required by applicable law or agreed to in writing, software
// distributed under the License is distributed on an "AS IS" BASIS,
// WITHOUT WARRANTIES OR CONDITIONS OF ANY KIND, either express or implied.
// See the License for the specific language governing permissions and
// limitations under the License.

use crate::color;
use crate::errors::*;
use crate::math::{clamp, Cube};
use crate::octree::{OctreeDataProvider, OctreeMeta, OnDiskOctreeDataProvider};
use crate::proto;
use crate::{InternalIterator, Point};
use byteorder::{LittleEndian, ReadBytesExt, WriteBytesExt};
use cgmath::{Vector3, Zero};
use num;
use num_traits;
use std::fs::{self, File};
<<<<<<< HEAD
use std::io::{BufReader, BufWriter};
use std::num::ParseIntError;
use std::path::{Path, PathBuf};
use std::str::FromStr;
=======
use std::io::{BufReader, BufWriter, Read};
use std::path::PathBuf;
>>>>>>> 2fe0057e
use std::{fmt, result};

#[derive(Clone, PartialEq, Eq, Hash)]
pub enum NodeLayer {
    Position,
    Color,
    Intensity,
}

impl NodeLayer {
    pub fn extension(&self) -> &str {
        match self {
            NodeLayer::Position => "xyz",
            NodeLayer::Color => "rgb",
            NodeLayer::Intensity => "intensity",
        }
    }
}

/// Represents a child of an octree Node.
#[derive(Debug, PartialEq, Eq)]
pub struct ChildIndex(u8);

impl ChildIndex {
    pub fn from_u8(index: u8) -> Self {
        assert!(index < 8);
        ChildIndex(index)
    }

    /// Returns the ChildId of the child containing 'v'.
    pub fn from_bounding_cube(bounding_cube: &Cube, v: &Vector3<f32>) -> ChildIndex {
        // This is a bit flawed: it is not guaranteed that 'child_bounding_box.contains(&v)' is true
        // using this calculated index due to floating point precision.
        let center = bounding_cube.center();
        let gt_x = v.x > center.x;
        let gt_y = v.y > center.y;
        let gt_z = v.z > center.z;
        ChildIndex((gt_x as u8) << 2 | (gt_y as u8) << 1 | gt_z as u8)
    }

    pub fn as_u8(&self) -> u8 {
        self.0
    }
}

/// A unique identifier to a node. Currently this is implemented as 'r' being the root and r[0-7]
/// being the children, r[0-7][0-7] being the grand children and so on. The actual representation
/// might change though.
#[derive(Debug, Hash, Clone, Copy, PartialEq, Eq)]
pub struct NodeId {
    // The root is level = 0, its children 1 and so on.
    level: u8,
    // The index of this node. Multiple nodes can have the same index, but none can have the same
    // index and level.
    index: usize,
}

impl FromStr for NodeId {
    type Err = ParseIntError;

    /// Construct a NodeId. No checking is done if this is a valid Id.
    fn from_str(name: &str) -> std::result::Result<Self, Self::Err> {
        let level = (name.len() - 1) as u8;
        let index = if level > 0 {
            usize::from_str_radix(&name[1..], 8)?
        } else {
            0
        };
        Ok(NodeId { level, index })
    }
}

impl fmt::Display for NodeId {
    fn fmt(&self, formatter: &mut fmt::Formatter) -> result::Result<(), fmt::Error> {
        if self.level == 0 {
            "r".fmt(formatter)
        } else {
            write!(
                formatter,
                "r{index:0width$o}",
                index = self.index,
                width = self.level as usize
            )
        }
    }
}

impl NodeId {
    pub fn from_level_index(level: u8, index: usize) -> Self {
        NodeId { level, index }
    }

    /// Returns the root node of the octree.
    fn root() -> Self {
        NodeId { index: 0, level: 0 }
    }

    /// Returns the NodeId for the corresponding 'child_index'.
    #[inline]
    pub fn get_child_id(&self, child_index: ChildIndex) -> Self {
        NodeId {
            level: self.level + 1,
            index: (self.index << 3) + child_index.0 as usize,
        }
    }

    /// The child index of this node in its parent.
    fn child_index(&self) -> Option<ChildIndex> {
        if self.level() == 0 {
            return None;
        }
        Some(ChildIndex(self.index as u8 & 7))
    }

    /// Returns the parents id or None if this is the root.
    pub fn parent_id(&self) -> Option<NodeId> {
        if self.level() == 0 {
            return None;
        }
        Some(NodeId {
            level: self.level - 1,
            index: (self.index >> 3),
        })
    }

    /// Returns the level of this node in the octree, with 0 being the root.
    pub fn level(&self) -> usize {
        self.level as usize
    }

    /// Returns the index of this node at the current level.
    pub fn index(&self) -> usize {
        self.index as usize
    }

    /// Computes the bounding cube from a NodeID.
    pub fn find_bounding_cube(&self, root_bounding_cube: &Cube) -> Cube {
        let mut edge_length = root_bounding_cube.edge_length();
        let mut min = root_bounding_cube.min();
        for level in (0..self.level).rev() {
            edge_length /= 2.;
            // Reverse order: process from root to leaf nodes.
            let child_index = (self.index >> (3 * level)) & 7;
            let z = child_index & 1;
            let y = (child_index >> 1) & 1;
            let x = (child_index >> 2) & 1;
            min.x += x as f32 * edge_length;
            min.y += y as f32 * edge_length;
            min.z += z as f32 * edge_length;
        }
        Cube::new(min, edge_length)
    }
}

#[derive(Debug)]
pub struct Node {
    pub id: NodeId,
    pub bounding_cube: Cube,
}

impl Node {
    pub fn root_with_bounding_cube(cube: Cube) -> Self {
        Node {
            id: NodeId::root(),
            bounding_cube: cube,
        }
    }

    #[inline]
    pub fn get_child(&self, child_index: ChildIndex) -> Node {
        let child_bounding_cube = {
            let half_edge_length = self.bounding_cube.edge_length() / 2.;
            let mut min = self.bounding_cube.min();
            if (child_index.0 & 0b001) != 0 {
                min.z += half_edge_length;
            }

            if (child_index.0 & 0b010) != 0 {
                min.y += half_edge_length;
            }

            if (child_index.0 & 0b100) != 0 {
                min.x += half_edge_length;
            }
            Cube::new(min, half_edge_length)
        };
        Node {
            id: self.id.get_child_id(child_index),
            bounding_cube: child_bounding_cube,
        }
    }

    // TODO(hrapp): This function could use some testing.
    pub fn parent(&self) -> Option<Node> {
        let maybe_parent_id = self.id.parent_id();
        if maybe_parent_id.is_none() {
            return None;
        }

        let parent_cube = {
            let child_index = self.id.child_index().unwrap().0;
            let mut min = self.bounding_cube.min();
            let edge_length = self.bounding_cube.edge_length();
            if (child_index & 0b001) != 0 {
                min.z -= edge_length;
            }

            if (child_index & 0b010) != 0 {
                min.y -= edge_length;
            }

            if (child_index & 0b100) != 0 {
                min.x -= edge_length;
            }
            Cube::new(min, edge_length * 2.)
        };
        Some(Node {
            id: maybe_parent_id.unwrap(),
            bounding_cube: parent_cube,
        })
    }

    /// Returns the level of this node in the octree, with 0 being the root.
    pub fn level(&self) -> usize {
        self.id.level()
    }
}

#[derive(Clone, Debug)]
pub struct NodeMeta {
    pub num_points: i64,
    pub position_encoding: PositionEncoding,
    pub bounding_cube: Cube,
}

impl NodeMeta {
    pub fn num_points_for_level_of_detail(&self, level_of_detail: i32) -> i64 {
        (self.num_points as f32 / level_of_detail as f32).ceil() as i64
    }
}

/// Streams points from our data provider representation.
pub struct NodeIterator {
    xyz_reader: BufReader<Box<dyn Read>>,
    rgb_reader: BufReader<Box<dyn Read>>,
    intensity_reader: Option<BufReader<Box<dyn Read>>>,
    meta: NodeMeta,
}

impl NodeIterator {
    pub fn from_data_provider(
        octree_data_provider: &OctreeDataProvider,
        octree_meta: &OctreeMeta,
        id: &NodeId,
    ) -> Result<Self> {
        let bounding_cube = id.find_bounding_cube(&Cube::bounding(&octree_meta.bounding_box));
        let position_encoding = PositionEncoding::new(&bounding_cube, octree_meta.resolution);
        let intensity_reader = match octree_data_provider.data(id, vec![NodeLayer::Intensity]) {
            Ok(mut data_map) => match data_map.remove(&NodeLayer::Intensity) {
                Some(intensity_data) => Some(BufReader::new(intensity_data)),
                None => {
                    return Err("No intensity reader available.".into());
                }
            },
            Err(_) => None,
        };

        let mut position_color_reads =
            octree_data_provider.data(id, vec![NodeLayer::Position, NodeLayer::Color])?;
        Ok(NodeIterator {
            xyz_reader: BufReader::new(
                position_color_reads
                    .remove(&NodeLayer::Position)
                    .ok_or_else(|| "No position reader available.")?,
            ),
            rgb_reader: BufReader::new(
                position_color_reads
                    .remove(&NodeLayer::Color)
                    .ok_or_else(|| "No color reader available.")?,
            ),
            intensity_reader,
            meta: NodeMeta {
<<<<<<< HEAD
                bounding_cube,
                position_encoding,
                num_points,
=======
                bounding_cube: bounding_cube,
                position_encoding: position_encoding,
                num_points: octree_data_provider.number_of_points(id)?,
>>>>>>> 2fe0057e
            },
        })
    }
}

impl InternalIterator for NodeIterator {
    fn size_hint(&self) -> Option<usize> {
        Some(self.meta.num_points as usize)
    }

    fn for_each<F: FnMut(&Point)>(mut self, mut f: F) {
        let mut point = Point {
            position: Vector3::zero(),
            color: color::RED.to_u8(), // is overwritten
            intensity: None,
        };

        let edge_length = self.meta.bounding_cube.edge_length();
        let min = self.meta.bounding_cube.min();
        for _ in 0..self.meta.num_points {
            // I tried pulling out this match by taking a function pointer to a 'decode_position'
            // function. This replaces a branch per point vs a function call per point and turned
            // out to be marginally slower.
            match self.meta.position_encoding {
                PositionEncoding::Float32 => {
                    point.position.x = decode(
                        self.xyz_reader.read_f32::<LittleEndian>().unwrap(),
                        min.x,
                        edge_length,
                    );
                    point.position.y = decode(
                        self.xyz_reader.read_f32::<LittleEndian>().unwrap(),
                        min.y,
                        edge_length,
                    );
                    point.position.z = decode(
                        self.xyz_reader.read_f32::<LittleEndian>().unwrap(),
                        min.z,
                        edge_length,
                    );
                }
                PositionEncoding::Uint8 => {
                    point.position.x =
                        fixpoint_decode(self.xyz_reader.read_u8().unwrap(), min.x, edge_length);
                    point.position.y =
                        fixpoint_decode(self.xyz_reader.read_u8().unwrap(), min.y, edge_length);
                    point.position.z =
                        fixpoint_decode(self.xyz_reader.read_u8().unwrap(), min.z, edge_length);
                }
                PositionEncoding::Uint16 => {
                    point.position.x = fixpoint_decode(
                        self.xyz_reader.read_u16::<LittleEndian>().unwrap(),
                        min.x,
                        edge_length,
                    );
                    point.position.y = fixpoint_decode(
                        self.xyz_reader.read_u16::<LittleEndian>().unwrap(),
                        min.y,
                        edge_length,
                    );
                    point.position.z = fixpoint_decode(
                        self.xyz_reader.read_u16::<LittleEndian>().unwrap(),
                        min.z,
                        edge_length,
                    );
                }
            }

            point.color.red = self.rgb_reader.read_u8().unwrap();
            point.color.green = self.rgb_reader.read_u8().unwrap();
            point.color.blue = self.rgb_reader.read_u8().unwrap();
            self.intensity_reader.as_mut().map(|ir| {
                point.intensity = Some(ir.read_f32::<LittleEndian>().unwrap());
            });
            f(&point);
        }
    }
}

#[derive(Clone, Debug, PartialEq, Eq)]
pub enum PositionEncoding {
    Uint8,
    Uint16,
    Float32,
}

impl PositionEncoding {
    pub fn new(bounding_cube: &Cube, resolution: f64) -> PositionEncoding {
        let min_bits = (f64::from(bounding_cube.edge_length()) / resolution).log2() as u32 + 1;
        match min_bits {
            0...8 => PositionEncoding::Uint8,
            9...16 => PositionEncoding::Uint16,
            _ => PositionEncoding::Float32,
        }
    }

    // TODO(sirver): Returning a Result here makes this function more expensive than needed - since
    // we require stack space for the full Result. This shuold be fixable to moving to failure.
    pub fn from_proto(proto: proto::Node_PositionEncoding) -> Result<Self> {
        match proto {
            proto::Node_PositionEncoding::INVALID => {
                Err(ErrorKind::InvalidInput("Invalid PositionEncoding".to_string()).into())
            }
            proto::Node_PositionEncoding::Uint8 => Ok(PositionEncoding::Uint8),
            proto::Node_PositionEncoding::Uint16 => Ok(PositionEncoding::Uint16),
            proto::Node_PositionEncoding::Float32 => Ok(PositionEncoding::Float32),
        }
    }

    pub fn to_proto(&self) -> proto::Node_PositionEncoding {
        match *self {
            PositionEncoding::Uint8 => proto::Node_PositionEncoding::Uint8,
            PositionEncoding::Uint16 => proto::Node_PositionEncoding::Uint16,
            PositionEncoding::Float32 => proto::Node_PositionEncoding::Float32,
        }
    }

    pub fn bytes_per_coordinate(&self) -> usize {
        match *self {
            PositionEncoding::Uint8 => 1,
            PositionEncoding::Uint16 => 2,
            PositionEncoding::Float32 => 4,
        }
    }
}

fn fixpoint_encode<T>(value: f32, min: f32, edge_length: f32) -> T
where
    T: num_traits::PrimInt + num_traits::Bounded + num_traits::NumCast,
{
    let value =
        clamp((value - min) / edge_length, 0., 1.) * num::cast::<T, f32>(T::max_value()).unwrap();
    num::cast(value).unwrap()
}

fn fixpoint_decode<T>(value: T, min: f32, edge_length: f32) -> f32
where
    T: num_traits::PrimInt + num_traits::Bounded + num_traits::NumCast,
{
    let max: f32 = num::cast(T::max_value()).unwrap();
    let v: f32 = num::cast(value).unwrap();
    v / max * edge_length + min
}

fn encode(value: f32, min: f32, edge_length: f32) -> f32 {
    clamp((value - min) / edge_length, 0., 1.)
}

fn decode(value: f32, min: f32, edge_length: f32) -> f32 {
    value * edge_length + min
}

#[derive(Debug)]
pub struct NodeWriter {
    xyz_writer: BufWriter<File>,
    rgb_writer: BufWriter<File>,
    intensity_writer: Option<BufWriter<File>>,
    bounding_cube: Cube,
    position_encoding: PositionEncoding,
    stem: PathBuf,
    num_written: i64,
}

impl Drop for NodeWriter {
    fn drop(&mut self) {
        // If we did not write anything into this node, it should not exist.
        if self.num_written == 0 {
            self.remove_all_files();
        }

        // TODO(hrapp): Add some sanity checks that we do not have nodes with ridiculously low
        // amount of points laying around?
    }
}

impl NodeWriter {
    pub fn new(
        octree_data_provider: &OnDiskOctreeDataProvider,
        octree_meta: &OctreeMeta,
        node_id: &NodeId,
    ) -> Self {
        let stem = octree_data_provider.stem(node_id);
        let bounding_cube = node_id.find_bounding_cube(&Cube::bounding(&octree_meta.bounding_box));
        NodeWriter {
            xyz_writer: BufWriter::new(
                File::create(&stem.with_extension(NodeLayer::Position.extension())).unwrap(),
            ),
            rgb_writer: BufWriter::new(
                File::create(&stem.with_extension(NodeLayer::Color.extension())).unwrap(),
            ),
            intensity_writer: None, // Will be created if needed on first point with intensities.
            stem,
            position_encoding: PositionEncoding::new(&bounding_cube, octree_meta.resolution),
            bounding_cube,
            num_written: 0,
        }
    }

    pub fn write(&mut self, p: &Point) {
        // Note that due to floating point rounding errors while calculating bounding boxes, it
        // could be here that 'p' is not quite inside the bounding box of our node.
        let edge_length = self.bounding_cube.edge_length();
        let min = self.bounding_cube.min();
        match self.position_encoding {
            PositionEncoding::Float32 => {
                self.xyz_writer
                    .write_f32::<LittleEndian>(encode(p.position.x, min.x, edge_length))
                    .unwrap();
                self.xyz_writer
                    .write_f32::<LittleEndian>(encode(p.position.y, min.y, edge_length))
                    .unwrap();
                self.xyz_writer
                    .write_f32::<LittleEndian>(encode(p.position.z, min.z, edge_length))
                    .unwrap();
            }
            PositionEncoding::Uint8 => {
                self.xyz_writer
                    .write_u8(fixpoint_encode(p.position.x, min.x, edge_length))
                    .unwrap();
                self.xyz_writer
                    .write_u8(fixpoint_encode(p.position.y, min.y, edge_length))
                    .unwrap();
                self.xyz_writer
                    .write_u8(fixpoint_encode(p.position.z, min.z, edge_length))
                    .unwrap();
            }
            PositionEncoding::Uint16 => {
                self.xyz_writer
                    .write_u16::<LittleEndian>(fixpoint_encode(p.position.x, min.x, edge_length))
                    .unwrap();
                self.xyz_writer
                    .write_u16::<LittleEndian>(fixpoint_encode(p.position.y, min.y, edge_length))
                    .unwrap();
                self.xyz_writer
                    .write_u16::<LittleEndian>(fixpoint_encode(p.position.z, min.z, edge_length))
                    .unwrap();
            }
        }

        self.rgb_writer.write_u8(p.color.red).unwrap();
        self.rgb_writer.write_u8(p.color.green).unwrap();
        self.rgb_writer.write_u8(p.color.blue).unwrap();

        // TODO(sirver): This is expensive. It would be preferable if we needn't branch on
        // every point.
        if let Some(intensity) = p.intensity {
            if self.intensity_writer.is_none() {
                self.intensity_writer = Some(BufWriter::new(
                    File::create(&self.stem.with_extension(NodeLayer::Intensity.extension()))
                        .unwrap(),
                ));
            }
            self.intensity_writer
                .as_mut()
                .unwrap()
                .write_f32::<LittleEndian>(intensity)
                .unwrap();
        }

        self.num_written += 1;
    }

    pub fn num_written(&self) -> i64 {
        self.num_written
    }

    fn remove_all_files(&self) {
        // We are ignoring deletion errors here in case the file is already gone.
        let _ = fs::remove_file(&self.stem.with_extension(NodeLayer::Position.extension()));
        let _ = fs::remove_file(&self.stem.with_extension(NodeLayer::Color.extension()));
    }
}

#[cfg(test)]
mod tests {
    use super::*;
    use cgmath::Point3;

    #[test]
    fn test_parent_node_name() {
        assert_eq!(
            Some(NodeId::from_str("r12345")),
            NodeId::from_str("r123456").parent_id()
        );
    }

    #[test]
    fn test_child_index() {
        assert_eq!(
            Some(ChildIndex(1)),
            NodeId::from_str("r123451").child_index()
        );
        assert_eq!(
            Some(ChildIndex(7)),
            NodeId::from_str("r123457").child_index()
        );
        assert_eq!(None, NodeId::from_str("r").child_index());
    }

    #[test]
    fn test_bounding_box() {
        let root_bounding_cube = Cube::new(Point3::new(-5., -5., -5.), 10.);

        let bounding_cube = NodeId::from_str("r0").find_bounding_cube(&root_bounding_cube);
        assert_eq!(-5., bounding_cube.min().x);
        assert_eq!(-5., bounding_cube.min().y);
        assert_eq!(-5., bounding_cube.min().z);
        assert_eq!(5., bounding_cube.edge_length());

        let bounding_cube = NodeId::from_str("r13").find_bounding_cube(&root_bounding_cube);
        assert_eq!(-5., bounding_cube.min().x);
        assert_eq!(-2.5, bounding_cube.min().y);
        assert_eq!(2.5, bounding_cube.min().z);
        assert_eq!(2.5, bounding_cube.edge_length());
    }
}<|MERGE_RESOLUTION|>--- conflicted
+++ resolved
@@ -23,15 +23,10 @@
 use num;
 use num_traits;
 use std::fs::{self, File};
-<<<<<<< HEAD
-use std::io::{BufReader, BufWriter};
-use std::num::ParseIntError;
-use std::path::{Path, PathBuf};
-use std::str::FromStr;
-=======
 use std::io::{BufReader, BufWriter, Read};
 use std::path::PathBuf;
->>>>>>> 2fe0057e
+use std::num::ParseIntError;
+use std::str::FromStr;
 use std::{fmt, result};
 
 #[derive(Clone, PartialEq, Eq, Hash)]
@@ -314,15 +309,9 @@
             ),
             intensity_reader,
             meta: NodeMeta {
-<<<<<<< HEAD
                 bounding_cube,
                 position_encoding,
-                num_points,
-=======
-                bounding_cube: bounding_cube,
-                position_encoding: position_encoding,
                 num_points: octree_data_provider.number_of_points(id)?,
->>>>>>> 2fe0057e
             },
         })
     }
