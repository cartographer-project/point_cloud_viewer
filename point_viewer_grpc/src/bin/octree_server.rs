extern crate cgmath;
#[macro_use]
extern crate clap;
extern crate collision;
extern crate futures;
extern crate grpcio;
extern crate point_viewer;
extern crate point_viewer_grpc;
extern crate protobuf;

use cgmath::{Decomposed, Matrix4, PerspectiveFov, Point3, Quaternion, Rad, Transform, Vector3};
use collision::Aabb3;
use futures::{Stream, Future, Sink};
use futures::sync::oneshot;
use grpcio::{Environment, RpcContext, ServerBuilder, ServerStreamingSink, UnarySink, WriteFlags};
use point_viewer::{InternalIterator, Point};
use point_viewer::octree::{read_meta_proto, NodeId, Octree, OnDiskOctree};
use point_viewer_grpc::proto;
use point_viewer_grpc::proto_grpc;
use protobuf::Message;
use std::{io, thread};
use std::io::Read;
use std::path::PathBuf;
use std::sync::Arc;
use futures::sync::mpsc;

#[derive(Clone)]
struct OctreeService {
    octree: Arc<OnDiskOctree>,
    meta: point_viewer::proto::Meta,
}

#[derive(Debug)]
enum OctreeQuery {
    FrustumQuery(Matrix4<f32>),
    BoxQuery(Aabb3<f32>),
}

fn stream_points_back_to_sink(
    query: OctreeQuery,
    octree: Arc<OnDiskOctree>,
    ctx: RpcContext,
    resp: ServerStreamingSink<proto::PointsReply>)
{
    use thread;

    // This creates a async-aware (tx, rx) pair that can wake up the event loop when new data
    // is piped through it.
<<<<<<< HEAD
=======

    // We create a channel with a small buffer, which yields better performance than
    // fully blocking without requiring a ton of memory. This has not been carefully benchmarked
    // for best performance though.
>>>>>>> eaafd319
    let (tx, rx) = mpsc::channel(4);
    thread::spawn(move || {
        // This is the secret sauce connecting an OS thread to a event-based receiver. Calling
        // wait() on this turns the event aware, i.e. async 'tx' into a blocking 'tx' that will
        // make this thread block when the event loop is not quick enough with piping out data.
        let mut tx = tx.wait();

        let mut reply = proto::PointsReply::new();
        let bytes_per_point = {
            let initial_proto_size = reply.compute_size();
            let mut v = point_viewer::proto::Vector3f::new();
            v.set_x(1.);
            v.set_y(1.);
            v.set_z(1.);
            reply.mut_positions().push(v);

            let mut v = point_viewer::proto::Color::new();
            v.set_red(1.);
            v.set_green(1.);
            v.set_blue(1.);
            v.set_alpha(1.);
            reply.mut_colors().push(v);

            reply.mut_intensities().push(1.);

            let final_proto_size = reply.compute_size();
            reply.mut_positions().clear();
            reply.mut_colors().clear();
            reply.mut_intensities().clear();
            final_proto_size - initial_proto_size
        };

        // Proto message must be below 4 MB.
        let max_message_size = 4 * 1024 * 1024;
        let mut reply_size = 0;

        {
            // Extra scope to make sure that 'func' does not outlive 'reply'.
            let func = |p: &Point| {
                {
                    let mut v = point_viewer::proto::Vector3f::new();
                    v.set_x(p.position.x);
                    v.set_y(p.position.y);
                    v.set_z(p.position.z);
                    reply.mut_positions().push(v);
                }

                {
                    let mut v = point_viewer::proto::Color::new();
                    let clr = p.color.to_f32();
                    v.set_red(clr.red);
                    v.set_green(clr.green);
                    v.set_blue(clr.blue);
                    v.set_alpha(clr.alpha);
                    reply.mut_colors().push(v);
                }

                if let Some(i) = p.intensity {
                    reply.mut_intensities().push(i);
                }

                reply_size += bytes_per_point;
                if reply_size > max_message_size - bytes_per_point {
                    tx.send((reply.clone(), WriteFlags::default())).unwrap();
                    reply.mut_positions().clear();
                    reply.mut_colors().clear();
                    reply.mut_intensities().clear();
                    reply_size = 0;
                }
            };
            match query {
                OctreeQuery::BoxQuery(bounding_box) => octree.points_in_box(&bounding_box).for_each(func),
                OctreeQuery::FrustumQuery(frustum_matrix) => octree.points_in_frustum(&frustum_matrix).for_each(func),
            };
        }
        tx.send((reply, WriteFlags::default())).unwrap();
    });

    let rx = rx.map_err(|_| grpcio::Error::RemoteStopped);
    let f = resp
        .send_all(rx)
        .map(|_| {})
        .map_err(|e| println!("failed to reply: {:?}", e));
    ctx.spawn(f)
}

impl proto_grpc::Octree for OctreeService {
    fn get_meta(
        &self,
        ctx: RpcContext,
        req: proto::GetMetaRequest,
        sink: UnarySink<proto::GetMetaReply>,
    ) {
        let mut resp = proto::GetMetaReply::new();
        resp.set_meta(self.meta.clone());
        let f = sink.success(resp)
            .map_err(move |e| println!("failed to reply {:?}: {:?}", req, e));
        ctx.spawn(f)
    }

    fn get_node_data(
        &self,
        ctx: RpcContext,
        req: proto::GetNodeDataRequest,
        sink: UnarySink<proto::GetNodeDataReply>,
    ) {
        let data = self.octree
            .get_node_data(&NodeId::from_str(&req.id))
            .unwrap();
        let mut resp = proto::GetNodeDataReply::new();
        resp.mut_node()
            .set_position_encoding(data.meta.position_encoding.to_proto());
        resp.mut_node().set_num_points(data.meta.num_points);
        resp.set_position(data.position);
        resp.set_color(data.color);
        let f = sink.success(resp)
            .map_err(move |e| println!("failed to reply {:?}: {:?}", req, e));
        ctx.spawn(f)
    }

    fn get_points_in_frustum(
        &self,
        ctx: RpcContext,
        req: proto::GetPointsInFrustumRequest,
        resp: ServerStreamingSink<proto::PointsReply>,
    ) {
        let projection_matrix = Matrix4::from(PerspectiveFov {
            fovy: Rad(req.fovy_rad as f32),
            aspect: (req.aspect as f32).into(),
            near: (req.z_near as f32).into(),
            far: (req.z_far as f32).into(),
        });
        let rotation = {
            let q = req.rotation.unwrap();
            Quaternion::new( q.w, q.x, q.y, q.z)
        };

        let translation = {
            let t = req.translation.unwrap();
            Vector3::new(t.x, t.y, t.z)
        };

        let view_transform = Decomposed{
            scale: 1.0,
            rot: rotation,
            disp: translation,
        };
        let frustum_matrix = projection_matrix.concat(&view_transform.into());
        stream_points_back_to_sink(OctreeQuery::FrustumQuery(frustum_matrix), self.octree.clone(), ctx, resp)
    }

    fn get_points_in_box(
        &self,
        ctx: RpcContext,
        req: proto::GetPointsInBoxRequest,
        resp: ServerStreamingSink<proto::PointsReply>,
        ) {
        let bounding_box = {
            let bounding_box = req.bounding_box.clone().unwrap();
            let min = bounding_box.min.unwrap();
            let max = bounding_box.max.unwrap();
            Aabb3::new(
                Point3::new(min.x, min.y, min.z),
                Point3::new(max.x, max.y, max.z),
                )
        };
        stream_points_back_to_sink(OctreeQuery::BoxQuery(bounding_box), self.octree.clone(), ctx, resp)
    }
}

fn main() {
    let matches = clap::App::new("octree_server")
        .args(&[
            clap::Arg::with_name("port")
                .help("Port to listen on for connections. [50051]")
                .long("port")
                .takes_value(true),
            clap::Arg::with_name("octree_directory")
                .help("Input directory of the octree directory to serve.")
                .index(1)
                .required(true),
        ])
        .get_matches();

    let port = value_t!(matches, "port", u16).unwrap_or(50051);
    let octree_directory = PathBuf::from(matches.value_of("octree_directory").unwrap());

    let env = Arc::new(Environment::new(1));
    let meta = read_meta_proto(&octree_directory).unwrap();
    let octree = Arc::new(OnDiskOctree::new(octree_directory).unwrap());

    let service = proto_grpc::create_octree(OctreeService { octree, meta });
    let mut server = ServerBuilder::new(env)
        .register_service(service)
        .bind("0.0.0.0" /* ip to bind to */, port)
        .build()
        .unwrap();
    server.start();
    for &(ref host, port) in server.bind_addrs() {
        println!("listening on {}:{}", host, port);
    }
    let (tx, rx) = oneshot::channel();
    thread::spawn(move || {
        println!("Press ENTER to exit...");
        let _ = io::stdin().read(&mut [0]).unwrap();
        tx.send(())
    });
    let _ = rx.wait();
    let _ = server.shutdown().wait();
}<|MERGE_RESOLUTION|>--- conflicted
+++ resolved
@@ -46,13 +46,10 @@
 
     // This creates a async-aware (tx, rx) pair that can wake up the event loop when new data
     // is piped through it.
-<<<<<<< HEAD
-=======
 
     // We create a channel with a small buffer, which yields better performance than
     // fully blocking without requiring a ton of memory. This has not been carefully benchmarked
     // for best performance though.
->>>>>>> eaafd319
     let (tx, rx) = mpsc::channel(4);
     thread::spawn(move || {
         // This is the secret sauce connecting an OS thread to a event-based receiver. Calling
