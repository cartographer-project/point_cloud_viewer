--- conflicted
+++ resolved
@@ -54,7 +54,7 @@
         let mut tx = tx.wait();
 
         let mut reply = proto::PointsReply::new();
-        let bytes_per_point = { 
+        let bytes_per_point = {
             let initial_proto_size = reply.compute_size();
             let mut v = point_viewer::proto::Vector3f::new();
             v.set_x(1.);
@@ -172,68 +172,11 @@
         req: proto::GetPointsInFrustumRequest,
         resp: ServerStreamingSink<proto::PointsReply>,
     ) {
-<<<<<<< HEAD
         let projection_matrix = Matrix4::from(PerspectiveFov {
             fovy: Rad(req.fovy_rad as f32),
             aspect: (req.aspect as f32).into(),
             near: (req.z_near as f32).into(),
             far: (req.z_far as f32).into(),
-=======
-        use std::thread;
-
-        // This creates a async-aware (tx, rx) pair that can wake up the event loop when new data
-        // is piped through it.
-        let (tx, rx) = mpsc::channel(4);
-        let octree = self.octree.clone();
-        thread::spawn(move || {
-            // This is the secret sauce connecting an OS thread to a event-based receiver. Calling
-            // wait() on this turns the event aware, i.e. async 'tx' into a blocking 'tx' that will
-            // make this thread block when the event loop is not quick enough with piping out data.
-            let mut tx = tx.wait();
-
-            let bounding_box = {
-                let bounding_box = req.bounding_box.clone().unwrap();
-                let min = bounding_box.min.unwrap();
-                let max = bounding_box.max.unwrap();
-                Aabb3::new(
-                    Point3::new(min.x, min.y, min.z),
-                    Point3::new(max.x, max.y, max.z),
-                )
-            };
-            let mut reply = proto::GetPointsInBoxReply::new();
-
-            // Computing the protobuf size is very expensive.
-            // We compute the byte size of a Vector3f in the reply proto once outside the loop.
-            let bytes_per_point = {
-                let mut reply = proto::GetPointsInBoxReply::new();
-                let initial_proto_size = reply.compute_size();
-                let mut v = point_viewer::proto::Vector3f::new();
-                v.set_x(1.);
-                v.set_y(1.);
-                v.set_z(1.);
-                reply.mut_points().push(v);
-                let final_proto_size = reply.compute_size();
-                final_proto_size - initial_proto_size
-            };
-            // Proto message must be below 4 MB.
-            let max_message_size = 4 * 1024 * 1024;
-            let mut reply_size = 0;
-            octree.points_in_box(&bounding_box).for_each(|p| {
-                let mut v = point_viewer::proto::Vector3f::new();
-                v.set_x(p.position.x);
-                v.set_y(p.position.y);
-                v.set_z(p.position.z);
-                reply.mut_points().push(v);
-
-                reply_size += bytes_per_point;
-                if reply_size > max_message_size - bytes_per_point {
-                    tx.send((reply.clone(), WriteFlags::default())).unwrap();
-                    reply.mut_points().clear();
-                    reply_size = 0;
-                }
-            });
-            tx.send((reply, WriteFlags::default())).unwrap();
->>>>>>> f24417ba
         });
         let rotation = {
             let q = req.rotation.unwrap();
