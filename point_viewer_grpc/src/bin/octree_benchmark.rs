// Copyright 2018 Google Inc.
//
// Licensed under the Apache License, Version 2.0 (the "License");
// you may not use this file except in compliance with the License.
// You may obtain a copy of the License at
//
//      http://www.apache.org/licenses/LICENSE-2.0
//
// Unless required by applicable law or agreed to in writing, software
// distributed under the License is distributed on an "AS IS" BASIS,
// WITHOUT WARRANTIES OR CONDITIONS OF ANY KIND, either express or implied.
// See the License for the specific language governing permissions and
// limitations under the License.

use clap::value_t;
use futures::future::Future;
use futures::Stream;
use grpcio::{ChannelBuilder, Environment};
use std::path::{Path, PathBuf};
use std::str::FromStr;
use std::sync::Arc;

use point_viewer::octree::octree_from_directory;
use point_viewer::{InternalIterator, Point};
use point_viewer_grpc::proto_grpc::OctreeClient;
use point_viewer_grpc::service::start_grpc_server;
use point_viewer_grpc_proto_rust::proto;

fn main() {
    let matches = clap::App::new("octree_benchmark")
        .args(&[
            clap::Arg::with_name("port")
                .help("Port for the server to listen on for connections. [50051]")
                .long("port")
                .takes_value(true),
            clap::Arg::with_name("no-client")
                .help("Do not actually send points, only read them on the server.")
                .long("no-client")
                .takes_value(false),
            clap::Arg::with_name("num-points")
                .help("Number of points to stream. [50000000]")
                .long("num-points")
                .takes_value(true),
            clap::Arg::with_name("octree_directory")
                .help("Input directory of the octree directory to serve.")
                .index(1)
                .required(true),
        ])
        .get_matches();

    let octree_directory = PathBuf::from(
        matches
            .value_of("octree_directory")
            .expect("octree_directory not given"),
    );
    let num_points = u64::from_str(matches.value_of("num-points").unwrap_or("50000000"))
        .expect("num-points needs to be a number");
    if matches.is_present("no-client") {
        server_benchmark(&octree_directory, num_points)
    } else {
        let port = value_t!(matches, "port", u16).unwrap_or(50051);
        full_benchmark(&octree_directory, num_points, port)
    }
}

<<<<<<< HEAD
fn server_benchmark(octree_directory: &Path, num_points: u64) {
    let octree = OnDiskOctree::new(&octree_directory).unwrap_or_else(|_| {
        panic!(
            "Could not create octree from '{}'",
            octree_directory.display()
        )
    });
=======
fn server_benchmark(octree_directory: PathBuf, num_points: u64) {
    let octree = octree_from_directory(&octree_directory).expect(&format!(
        "Could not create octree from '{}'",
        octree_directory.display()
    ));
>>>>>>> 2fe0057e
    let mut counter: u64 = 0;
    octree.all_points().for_each(|_p: &Point| {
        if counter % 1_000_000 == 0 {
            println!("Streamed {}M points", counter / 1_000_000);
        }
        counter += 1;
        if counter == num_points {
            std::process::exit(0)
        }
    });
}

fn full_benchmark(octree_directory: &Path, num_points: u64, port: u16) {
    let mut server = start_grpc_server(octree_directory, "0.0.0.0", port);
    server.start();

    let env = Arc::new(Environment::new(1));
    let ch = ChannelBuilder::new(env).connect(&format!("localhost:{}", port));
    let client = OctreeClient::new(ch);

    let req = proto::GetAllPointsRequest::new();
    let receiver = client.get_all_points(&req).unwrap();

    let mut counter: u64 = 0;

    'outer: for rep in receiver.wait() {
        for _pos in rep.expect("Stream error").get_positions().iter() {
            if counter % 1_000_000 == 0 {
                println!("Streamed {}M points", counter / 1_000_000);
            }
            counter += 1;
            if counter == num_points {
                break 'outer;
            }
        }
    }

    let _ = server.shutdown().wait();
}<|MERGE_RESOLUTION|>--- conflicted
+++ resolved
@@ -63,21 +63,11 @@
     }
 }
 
-<<<<<<< HEAD
-fn server_benchmark(octree_directory: &Path, num_points: u64) {
-    let octree = OnDiskOctree::new(&octree_directory).unwrap_or_else(|_| {
-        panic!(
-            "Could not create octree from '{}'",
-            octree_directory.display()
-        )
-    });
-=======
 fn server_benchmark(octree_directory: PathBuf, num_points: u64) {
     let octree = octree_from_directory(&octree_directory).expect(&format!(
         "Could not create octree from '{}'",
         octree_directory.display()
     ));
->>>>>>> 2fe0057e
     let mut counter: u64 = 0;
     octree.all_points().for_each(|_p: &Point| {
         if counter % 1_000_000 == 0 {
