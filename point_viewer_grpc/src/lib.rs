// Copyright 2018 Google Inc.
//
// Licensed under the Apache License, Version 2.0 (the "License");
// you may not use this file except in compliance with the License.
// You may obtain a copy of the License at
//
//      http://www.apache.org/licenses/LICENSE-2.0
//
// Unless required by applicable law or agreed to in writing, software
// distributed under the License is distributed on an "AS IS" BASIS,
// WITHOUT WARRANTIES OR CONDITIONS OF ANY KIND, either express or implied.
// See the License for the specific language governing permissions and
// limitations under the License.

extern crate cgmath;
extern crate collision;
extern crate futures;
extern crate grpcio;
extern crate point_viewer;
extern crate point_viewer_grpc_proto_rust;
extern crate protobuf;

use cgmath::{Matrix4, Vector3};
use collision::Aabb3;
use futures::{Future, Stream};
use grpcio::{ChannelBuilder, EnvBuilder};
use point_viewer::errors::*;
use point_viewer::{Point};
use point_viewer::math::Cube;
use point_viewer::color::Color;
use point_viewer::octree::{NodeData, NodeId, NodeMeta, Octree, OnDiskOctree, PositionEncoding};
pub use point_viewer_grpc_proto_rust::proto;
pub use point_viewer_grpc_proto_rust::proto_grpc;
use proto_grpc::OctreeClient;
use std::path::PathBuf;
use std::sync::Arc;

pub struct GrpcOctree {
    client: OctreeClient,
    octree: OnDiskOctree,
}

impl GrpcOctree {
    pub fn new(addr: &str) -> Self {
        let env = Arc::new(EnvBuilder::new().build());
        let ch = ChannelBuilder::new(env)
            .max_receive_message_len(::std::usize::MAX)
            .connect(addr);
        let client = OctreeClient::new(ch);

        let reply = client.get_meta(&proto::GetMetaRequest::new()).expect("rpc");
        // TODO(sirver): We pass a dummy directory and hope we never actually use it for anything.
        let octree = OnDiskOctree::from_meta(reply.meta.unwrap(), PathBuf::new()).unwrap();
        GrpcOctree { client, octree }
    }

    // TODO(tschiwietz): This function should return Result<> for error handling.
    pub fn get_points_in_box(&self, bounding_box: &Aabb3<f32>) -> Vec<Point> {
        let mut req = proto::GetPointsInBoxRequest::new();
        req.mut_bounding_box().mut_min().set_x(bounding_box.min.x);
        req.mut_bounding_box().mut_min().set_y(bounding_box.min.y);
        req.mut_bounding_box().mut_min().set_z(bounding_box.min.z);
        req.mut_bounding_box().mut_max().set_x(bounding_box.max.x);
        req.mut_bounding_box().mut_max().set_y(bounding_box.max.y);
        req.mut_bounding_box().mut_max().set_z(bounding_box.max.z);
        let replies = self.client.get_points_in_box(&req).unwrap();
        let mut points = Vec::new();
        replies
            .for_each(|reply| {
                let last_num_points = points.len();
                for (p, color) in reply.positions.iter().zip(reply.colors.iter()) {
                    points.push(Point {
                        position: Vector3::new(p.x, p.y, p.z),
<<<<<<< HEAD
                        color: Color { 
=======
                        color: Color {
>>>>>>> eaafd319
                            red: color.red,
                            green: color.green,
                            blue: color.blue,
                            alpha: color.alpha
                        }.to_u8(),
                        intensity: None,
                    });
                }

                if reply.intensities.len() == reply.positions.len() {
                    for (i, p) in reply.intensities.iter().zip(&mut points[last_num_points..]) {
                        p.intensity = Some(*i);
                    }
                }
                Ok(())
            })
            .wait()
            .unwrap();
        points
    }
}

impl Octree for GrpcOctree {
    fn get_visible_nodes(&self, projection_matrix: &Matrix4<f32>) -> Vec<NodeId> {
        self.octree.get_visible_nodes(projection_matrix)
    }

    fn get_node_data(&self, node_id: &NodeId) -> Result<NodeData> {
        let mut req = proto::GetNodeDataRequest::new();
        req.set_id(node_id.to_string());

        // TODO(sirver): This should most definitively not crash, but instead return an error.
        // Needs changes to the trait though.
        let reply = self.client.get_node_data(&req).expect("rpc");
        let node = reply.node.unwrap();
        let result = NodeData {
            position: reply.position,
            color: reply.color,
            meta: NodeMeta {
                num_points: node.num_points,
                position_encoding: PositionEncoding::from_proto(node.position_encoding).unwrap(),
                bounding_cube: node_id
                    .find_bounding_cube(&Cube::bounding(&self.octree.bounding_box())),
            },
        };
        Ok(result)
    }
}<|MERGE_RESOLUTION|>--- conflicted
+++ resolved
@@ -71,11 +71,7 @@
                 for (p, color) in reply.positions.iter().zip(reply.colors.iter()) {
                     points.push(Point {
                         position: Vector3::new(p.x, p.y, p.z),
-<<<<<<< HEAD
-                        color: Color { 
-=======
                         color: Color {
->>>>>>> eaafd319
                             red: color.red,
                             green: color.green,
                             blue: color.blue,
