// Copyright 2018 Google Inc.
//
// Licensed under the Apache License, Version 2.0 (the "License");
// you may not use this file except in compliance with the License.
// You may obtain a copy of the License at
//
//      http://www.apache.org/licenses/LICENSE-2.0
//
// Unless required by applicable law or agreed to in writing, software
// distributed under the License is distributed on an "AS IS" BASIS,
// WITHOUT WARRANTIES OR CONDITIONS OF ANY KIND, either express or implied.
// See the License for the specific language governing permissions and
// limitations under the License.

use crate::proto_grpc::OctreeClient;
use cgmath::Vector3;
use collision::Aabb3;
use futures::{Future, Stream};
use grpcio::{ChannelBuilder, EnvBuilder};
use point_viewer::color::Color;
use point_viewer::errors::*;
use point_viewer::octree::{NodeId, NodeLayer, Octree, OctreeDataProvider};
use point_viewer::proto::Meta;
use point_viewer::Point;
pub use point_viewer_grpc_proto_rust::proto;
pub use point_viewer_grpc_proto_rust::proto_grpc;
use std::collections::HashMap;
use std::io::{Cursor, Read};
use std::sync::Arc;

pub mod service;

pub struct GrpcOctreeDataProvider {
    client: OctreeClient,
}

<<<<<<< HEAD
impl GrpcOctree {
    pub fn from_address(addr: &str) -> Result<Self> {
=======
impl GrpcOctreeDataProvider {
    pub fn new(addr: &str) -> Result<Self> {
>>>>>>> 2fe0057e
        let env = Arc::new(EnvBuilder::new().build());
        let ch = ChannelBuilder::new(env)
            .max_receive_message_len(::std::i32::MAX)
            .connect(addr);
        let client = OctreeClient::new(ch);

        Ok(GrpcOctreeDataProvider { client })
    }

    pub fn get_points_in_box(
        &self,
        bounding_box: &Aabb3<f32>,
        mut func: impl FnMut(&[Point]) -> bool,
    ) -> Result<()> {
        let mut req = proto::GetPointsInBoxRequest::new();
        req.mut_bounding_box().mut_min().set_x(bounding_box.min.x);
        req.mut_bounding_box().mut_min().set_y(bounding_box.min.y);
        req.mut_bounding_box().mut_min().set_z(bounding_box.min.z);
        req.mut_bounding_box().mut_max().set_x(bounding_box.max.x);
        req.mut_bounding_box().mut_max().set_y(bounding_box.max.y);
        req.mut_bounding_box().mut_max().set_z(bounding_box.max.z);
        let replies = self
            .client
            .get_points_in_box(&req)
            .map_err(|_| point_viewer::errors::ErrorKind::Grpc)?;

        let mut points = Vec::new();
        let mut interrupted = false;
        let result = replies
            .for_each(|reply| {
                let last_num_points = points.len();
                for (p, color) in reply.positions.iter().zip(reply.colors.iter()) {
                    points.push(Point {
                        position: Vector3::new(p.x, p.y, p.z),
                        color: Color {
                            red: color.red,
                            green: color.green,
                            blue: color.blue,
                            alpha: color.alpha,
                        }
                        .to_u8(),
                        intensity: None,
                    });
                }

                if reply.intensities.len() == reply.positions.len() {
                    for (i, p) in reply.intensities.iter().zip(&mut points[last_num_points..]) {
                        p.intensity = Some(*i);
                    }
                }

                if !func(&points) {
                    interrupted = true;
                    return Err(grpcio::Error::QueueShutdown);
                }
                points.clear();
                Ok(())
            })
            .wait()
            .map_err(|_| point_viewer::errors::ErrorKind::Grpc);
        if result.is_err() && !interrupted {
            result?;
        }
        Ok(())
    }
}

impl OctreeDataProvider for GrpcOctreeDataProvider {
    fn meta_proto(&self) -> Result<Meta> {
        let reply = self
            .client
            .get_meta(&proto::GetMetaRequest::new())
            .map_err(|_| point_viewer::errors::ErrorKind::Grpc)?;
        Ok(reply.meta.unwrap())
    }

    fn data(
        &self,
        node_id: &NodeId,
        node_layers: Vec<NodeLayer>,
    ) -> Result<HashMap<NodeLayer, Box<dyn Read>>> {
        let mut req = proto::GetNodeDataRequest::new();
        req.set_id(node_id.to_string());
        let reply = self
            .client
            .get_node_data(&req)
            .map_err(|_| point_viewer::errors::ErrorKind::Grpc)?;
        let mut readers = HashMap::<NodeLayer, Box<dyn Read>>::new();
        for node_layer in node_layers {
            let reader: Box<dyn Read> = match node_layer {
                NodeLayer::Position => Box::new(Cursor::new(reply.position.clone())),
                NodeLayer::Color => Box::new(Cursor::new(reply.color.clone())),
                _ => {
                    return Err("Unsupported node extension.".into());
                }
            };
            readers.insert(node_layer.to_owned(), reader);
        }
        Ok(readers)
    }

    fn number_of_points(&self, node_id: &NodeId) -> Result<i64> {
        // TODO(mfeuerstein): We would need another proto to just get the number of nodes for one id.
        for node_proto in self.meta_proto()?.nodes.iter() {
            if *node_id
                == NodeId::from_level_index(
                    node_proto.id.as_ref().unwrap().level as u8,
                    node_proto.id.as_ref().unwrap().index as usize,
                )
            {
                return Ok(node_proto.num_points);
            }
        }
        Err(ErrorKind::NodeNotFound.into())
    }
}

pub fn octree_from_address(addr: &str) -> Result<Octree> {
    Octree::new(Box::new(GrpcOctreeDataProvider::new(addr)?))
}<|MERGE_RESOLUTION|>--- conflicted
+++ resolved
@@ -34,13 +34,8 @@
     client: OctreeClient,
 }
 
-<<<<<<< HEAD
-impl GrpcOctree {
+impl GrpcOctreeDataProvider {
     pub fn from_address(addr: &str) -> Result<Self> {
-=======
-impl GrpcOctreeDataProvider {
-    pub fn new(addr: &str) -> Result<Self> {
->>>>>>> 2fe0057e
         let env = Arc::new(EnvBuilder::new().build());
         let ch = ChannelBuilder::new(env)
             .max_receive_message_len(::std::i32::MAX)
