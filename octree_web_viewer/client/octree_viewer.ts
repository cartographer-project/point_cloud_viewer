--- conflicted
+++ resolved
@@ -79,7 +79,6 @@
 }
 
 class NodeLoader {
-<<<<<<< HEAD
     public load(
         scene: THREE.Scene,
         material: THREE.ShaderMaterial,
@@ -90,107 +89,6 @@
 
         for (const node of nodes) {
             query.push(`"${node.nodeName}"`);
-=======
-  public load(
-    scene: THREE.Scene,
-    material: THREE.ShaderMaterial,
-    nodes: NodeData[]
-  ): Promise<void> {
-    let query: string[] = [];
-
-    for (const node of nodes) {
-      query.push(`"${node.nodeName}"`);
-    }
-    const headers = new Headers();
-    headers.append('Content-Type', 'application/json; charset=UTF-8');
-    const request = new Request('/nodes_data', {
-      method: 'POST',
-      body: '[' + query.join(',') + ']',
-      headers: headers,
-      credentials: 'same-origin',
-    });
-
-    return window
-      .fetch(request)
-      .then((data) => data.arrayBuffer())
-      .then((data) => {
-        let view = new DataView(data);
-        let currentEntry = 0;
-        let numBytesRead = 0;
-        while (nodes[currentEntry] !== undefined) {
-          let min_x = view.getFloat64(numBytesRead, true /* littleEndian */);
-          numBytesRead += 8;
-          let min_y = view.getFloat64(numBytesRead, true /* littleEndian */);
-          numBytesRead += 8;
-          let min_z = view.getFloat64(numBytesRead, true /* littleEndian */);
-          numBytesRead += 8;
-          let edgeLength = view.getFloat64(
-            numBytesRead,
-            true /* littleEndian */
-          );
-          numBytesRead += 8;
-
-          const numPoints = view.getUint32(
-            numBytesRead,
-            true /* littleEndian */
-          );
-          numBytesRead += 4;
-
-          const bytesPerCoordinate = view.getUint8(numBytesRead);
-          numBytesRead += 1;
-          if (numBytesRead % 8 != 0) {
-            numBytesRead += 8 - numBytesRead % 8;
-          }
-
-          let position: Float32Array | Uint16Array | Uint8Array;
-          let normalizePosition: boolean;
-          switch (bytesPerCoordinate) {
-            case 8:
-              // Float64Array is not supported, so we need to convert it.
-              position = Float32Array.from(new Float64Array(data, numBytesRead, numPoints * 3));
-              normalizePosition = false;
-              break;
-
-            case 4:
-              position = new Float32Array(data, numBytesRead, numPoints * 3);
-              normalizePosition = false;
-              break;
-
-            case 2:
-              position = new Uint16Array(data, numBytesRead, numPoints * 3);
-              normalizePosition = true;
-              break;
-
-            case 1:
-              position = new Uint8Array(data, numBytesRead, numPoints * 3);
-              normalizePosition = true;
-              break;
-
-            default:
-              console.log('Invalid bytesPerCoordinate: ', bytesPerCoordinate);
-          }
-          numBytesRead += numPoints * bytesPerCoordinate * 3;
-          if (numBytesRead % 8 != 0) {
-            numBytesRead += 8 - numBytesRead % 8;
-          }
-
-          let color = new Uint8Array(data, numBytesRead, numPoints * 3);
-          numBytesRead += numPoints * 3;
-          if (numBytesRead % 8 != 0) {
-            numBytesRead += 8 - numBytesRead % 8;
-          }
-
-          let render_data = new NodeRenderData(
-            new THREE.Vector3(min_x, min_y, min_z),
-            edgeLength,
-            position,
-            normalizePosition,
-            color
-          );
-          let node = nodes[currentEntry];
-          node.onDataLoaded(scene, material, render_data);
-          currentEntry += 1;
->>>>>>> 256021e5
         }
         const headers = new Headers();
         headers.append('Content-Type', 'application/json; charset=UTF-8');
@@ -209,17 +107,17 @@
                 let currentEntry = 0;
                 let numBytesRead = 0;
                 while (nodes[currentEntry] !== undefined) {
-                    let min_x = view.getFloat32(numBytesRead, true /* littleEndian */);
-                    numBytesRead += 4;
-                    let min_y = view.getFloat32(numBytesRead, true /* littleEndian */);
-                    numBytesRead += 4;
-                    let min_z = view.getFloat32(numBytesRead, true /* littleEndian */);
-                    numBytesRead += 4;
-                    let edgeLength = view.getFloat32(
+                    let min_x = view.getFloat64(numBytesRead, true /* littleEndian */);
+                    numBytesRead += 8;
+                    let min_y = view.getFloat64(numBytesRead, true /* littleEndian */);
+                    numBytesRead += 8;
+                    let min_z = view.getFloat64(numBytesRead, true /* littleEndian */);
+                    numBytesRead += 8;
+                    let edgeLength = view.getFloat64(
                         numBytesRead,
                         true /* littleEndian */
                     );
-                    numBytesRead += 4;
+                    numBytesRead += 8;
 
                     const numPoints = view.getUint32(
                         numBytesRead,
@@ -229,13 +127,18 @@
 
                     const bytesPerCoordinate = view.getUint8(numBytesRead);
                     numBytesRead += 1;
-                    if (numBytesRead % 4 != 0) {
-                        numBytesRead += 4 - numBytesRead % 4;
+                    if (numBytesRead % 8 != 0) {
+                        numBytesRead += 8 - numBytesRead % 8;
                     }
 
                     let position: Float32Array | Uint16Array | Uint8Array;
                     let normalizePosition: boolean;
                     switch (bytesPerCoordinate) {
+                        case 8:
+                            // Float64Array is not supported, so we need to convert it.
+                            position = Float32Array.from(new Float64Array(data, numBytesRead, numPoints * 3));
+                            normalizePosition = false;
+                            break;
                         case 4:
                             position = new Float32Array(data, numBytesRead, numPoints * 3);
                             normalizePosition = false;
@@ -255,14 +158,14 @@
                             console.log('Invalid bytesPerCoordinate: ', bytesPerCoordinate);
                     }
                     numBytesRead += numPoints * bytesPerCoordinate * 3;
-                    if (numBytesRead % 4 != 0) {
-                        numBytesRead += 4 - numBytesRead % 4;
+                    if (numBytesRead % 8 != 0) {
+                        numBytesRead += 8 - numBytesRead % 8;
                     }
 
                     let color = new Uint8Array(data, numBytesRead, numPoints * 3);
                     numBytesRead += numPoints * 3;
-                    if (numBytesRead % 4 != 0) {
-                        numBytesRead += 4 - numBytesRead % 4;
+                    if (numBytesRead % 8 != 0) {
+                        numBytesRead += 8 - numBytesRead % 8;
                     }
 
                     let render_data = new NodeRenderData(
