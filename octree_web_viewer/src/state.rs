use crate::backend_error::PointsViewerError;
use point_viewer::octree;
use std::collections::HashMap;
use std::path::{Path, PathBuf};
use std::sync::{Arc, RwLock};

/// path information for the octrees
#[derive(Clone)]
pub struct OctreeKeyParams {
    /// Location prefix
    prefix: PathBuf,
    /// Location suffix
    suffix: PathBuf,
}

impl OctreeKeyParams {
    pub fn get_octree_address(&self, octree_key: impl AsRef<Path>) -> PathBuf {
        let mut addr = PathBuf::new();
        addr.push(self.prefix.clone());
        addr.push(octree_key.as_ref());
        addr.push(self.suffix.clone());
        addr
    }
}

#[derive(Clone)]
pub struct AppState {
    /// Hash Map for Octrees
    octree_map: Arc<RwLock<HashMap<String, Arc<octree::Octree>>>>,
    /// information for retieving octree path
    key_params: OctreeKeyParams,
    /// backward compatibility to input arguments
    init_octree_id: String,
<<<<<<< HEAD
=======
    /// octree factory to create octrees
    octree_factory: octree::OctreeFactory,
>>>>>>> f1329c13
}

impl AppState {
    pub fn new(
        map_size: usize,
        prefix: impl Into<PathBuf>,
        suffix: impl Into<PathBuf>,
        octree_id: impl Into<String>,
        input_octree_factory: octree::OctreeFactory,
    ) -> Self {
        AppState {
            octree_map: Arc::new(RwLock::new(HashMap::with_capacity(map_size))),
            key_params: OctreeKeyParams {
                prefix: prefix.into(),
                suffix: suffix.into(),
            },
            init_octree_id: octree_id.into(),
            octree_factory: input_octree_factory,
        }
    }

    pub fn load_octree(
        &self,
        octree_id: impl AsRef<str>,
    ) -> Result<Arc<octree::Octree>, PointsViewerError> {
        // exists
        let octree_key = octree_id.as_ref();

        {
            // read access to state
            let map = self.octree_map.read().unwrap();
            let octree = map.get(octree_key);
            //some found
            if let Some(tree) = octree {
                return Ok(Arc::clone(&tree));
            }
        }
        // none found
        self.insert_octree(octree_key.to_string())
    }

    fn insert_octree(
        &self,
        octree_id: impl Into<String>,
    ) -> Result<Arc<octree::Octree>, PointsViewerError> {
        let octree_key = octree_id.into();
        let addr = &self.key_params.get_octree_address(&octree_key);
        let octree: Arc<octree::Octree> = Arc::from(
            self.octree_factory
                .generate_octree(addr.to_string_lossy())?,
        );
        {
            // write access to state
            let mut wmap = self.octree_map.write().unwrap();
            wmap.insert(octree_key.clone(), Arc::clone(&octree));
        }
        Ok(octree)
    }

    pub fn get_init_id(&self) -> String {
        self.init_octree_id.clone()
    }
}<|MERGE_RESOLUTION|>--- conflicted
+++ resolved
@@ -31,11 +31,8 @@
     key_params: OctreeKeyParams,
     /// backward compatibility to input arguments
     init_octree_id: String,
-<<<<<<< HEAD
-=======
     /// octree factory to create octrees
     octree_factory: octree::OctreeFactory,
->>>>>>> f1329c13
 }
 
 impl AppState {
