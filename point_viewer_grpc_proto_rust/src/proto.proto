/*
 * Copyright 2016 The Cartographer Authors
 *
 * Licensed under the Apache License, Version 2.0 (the "License");
 * you may not use this file except in compliance with the License.
 * You may obtain a copy of the License at
 *
 *      http://www.apache.org/licenses/LICENSE-2.0
 *
 * Unless required by applicable law or agreed to in writing, software
 * distributed under the License is distributed on an "AS IS" BASIS,
 * WITHOUT WARRANTIES OR CONDITIONS OF ANY KIND, either express or implied.
 * See the License for the specific language governing permissions and
 * limitations under the License.
 */

syntax = "proto3";

import "point_viewer_proto_rust/src/proto.proto";

package point_viewer.grpc.proto;

service Octree {
  rpc GetMeta(GetMetaRequest) returns (GetMetaReply);
  rpc GetNodeData(GetNodeDataRequest) returns (GetNodeDataReply);
  rpc GetPointsInBox(GetPointsInBoxRequest)
      returns (stream PointsReply);
<<<<<<< HEAD
  rpc GetPointsInFrustum(GetPointsInFrustumRequest)
      returns (stream PointsReply);
=======
>>>>>>> 995a1469
}

message GetMetaRequest {
}

message GetMetaReply {
  point_viewer.proto.Meta meta = 1;
}

message GetNodeDataRequest {
  string id = 1;
}

message GetNodeDataReply {
  point_viewer.proto.Node node = 1;
  bytes position = 2;
  bytes color = 3;
}

message GetPointsInBoxRequest {
  point_viewer.proto.AxisAlignedCuboid bounding_box = 1;
}

<<<<<<< HEAD
message GetPointsInFrustumRequest {
  point_viewer.proto.Vector3f translation = 1;
  point_viewer.proto.Vector4f rotation = 2;
  double fovy_rad = 3;
  double aspect = 4;
  double z_near = 5;
  double z_far = 6;
}

=======
>>>>>>> 995a1469
message PointsReply {
  // For every point a position. This is guaranteed to contain entries.
  repeated point_viewer.proto.Vector3f positions = 1;

  // For every point a color value (R, G, B, A).
  repeated point_viewer.proto.Color colors = 2;

<<<<<<< HEAD
  // For every point an intensity value. Might not exist if there are no colors.
=======
  // For every point an intensity value. Might not exist if there are no intensities.
>>>>>>> 995a1469
  repeated float intensities = 3;

}<|MERGE_RESOLUTION|>--- conflicted
+++ resolved
@@ -25,11 +25,8 @@
   rpc GetNodeData(GetNodeDataRequest) returns (GetNodeDataReply);
   rpc GetPointsInBox(GetPointsInBoxRequest)
       returns (stream PointsReply);
-<<<<<<< HEAD
   rpc GetPointsInFrustum(GetPointsInFrustumRequest)
       returns (stream PointsReply);
-=======
->>>>>>> 995a1469
 }
 
 message GetMetaRequest {
@@ -53,7 +50,6 @@
   point_viewer.proto.AxisAlignedCuboid bounding_box = 1;
 }
 
-<<<<<<< HEAD
 message GetPointsInFrustumRequest {
   point_viewer.proto.Vector3f translation = 1;
   point_viewer.proto.Vector4f rotation = 2;
@@ -63,8 +59,6 @@
   double z_far = 6;
 }
 
-=======
->>>>>>> 995a1469
 message PointsReply {
   // For every point a position. This is guaranteed to contain entries.
   repeated point_viewer.proto.Vector3f positions = 1;
@@ -72,11 +66,7 @@
   // For every point a color value (R, G, B, A).
   repeated point_viewer.proto.Color colors = 2;
 
-<<<<<<< HEAD
-  // For every point an intensity value. Might not exist if there are no colors.
-=======
   // For every point an intensity value. Might not exist if there are no intensities.
->>>>>>> 995a1469
   repeated float intensities = 3;
 
 }