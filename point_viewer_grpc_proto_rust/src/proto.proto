--- conflicted
+++ resolved
@@ -53,15 +53,11 @@
 message GetPointsInFrustumRequest {
   // Vector defining the translation.
   point_viewer.proto.Vector3f translation = 1;
-<<<<<<< HEAD
-  point_viewer.proto.Quaternionf rotation = 2;
-=======
 
   // Unit quaternion specifying the rotation.
-  point_viewer.proto.Vector4f rotation = 2;
+  point_viewer.proto.Quaternionf rotation = 2;
 
   // Field of view angle in radians.
->>>>>>> 84fe9655
   double fovy_rad = 3;
 
   // Aspect ratio, i.e. width / height.
