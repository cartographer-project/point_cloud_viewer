--- conflicted
+++ resolved
@@ -60,21 +60,13 @@
 }
 
 message PointsReply {
-<<<<<<< HEAD
-  // For every point a position. This is guaranteed to contain entries. 
-=======
   // For every point a position. This is guaranteed to contain entries.
->>>>>>> eaafd319
   repeated point_viewer.proto.Vector3f positions = 1;
 
   // For every point a color value (R, G, B, A).
   repeated point_viewer.proto.Color colors = 2;
 
-<<<<<<< HEAD
-  // For every point an intensity value. Might not exist if there are no colors.
-=======
   // For every point an intensity value. Might not exist if there are no intensities.
->>>>>>> eaafd319
   repeated float intensities = 3;
 
 }