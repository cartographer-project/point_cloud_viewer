use crate::graphic::moving_texture::GlTexture;
use crate::graphic::uniform::GlUniform;
use crate::graphic::{GlBuffer, GlProgram, GlVertexArray};
use crate::opengl;
use crate::sparse_texture_loader::SparseTextureLoader;
use crate::{c_str, Extension};
use cgmath::{Matrix4, Decomposed, SquareMatrix, Transform, Vector2, Zero};
use image::{LumaA, Rgba};
use opengl::types::{GLsizeiptr, GLuint};
use point_viewer::math::Isometry3;
use point_viewer::octree::Octree;
use std::convert::TryInto;
use std::ffi::c_void;
use std::mem;
use std::rc::Rc;

const TERRAIN_FRAGMENT_SHADER: &str = include_str!("../shaders/terrain.fs");
const TERRAIN_VERTEX_SHADER: &str = include_str!("../shaders/terrain.vs");
const TERRAIN_GEOMETRY_SHADER: &str = include_str!("../shaders/terrain.gs");

const GRID_SIZE: usize = 1023;
const INIT_TERRAIN_POS: i64 = -((GRID_SIZE + 1) as i64 / 2);

#[allow(dead_code)]
pub struct TerrainRenderer {
    program: GlProgram,
    u_transform: GlUniform<Matrix4<f64>>,
    u_terrain_pos: GlUniform<Vector2<i32>>,
    heightmap: GlTexture<LumaA<f32>>,
    colormap: GlTexture<Rgba<u8>>,
    camera_pos_xy_m: Vector2<f64>,
    vertex_array: GlVertexArray,
    buffer_position: GlBuffer,
    buffer_indices: GlBuffer,
    num_indices: usize,
    sparse_heightmap: SparseTextureLoader,
    terrain_to_world: Isometry3<f64>,
}

impl TerrainRenderer {
    pub fn new<P: AsRef<std::path::Path>>(gl: Rc<opengl::Gl>, heightmap_path: P) -> Self {
        let (sparse_heightmap, terrain_to_world) =
            SparseTextureLoader::new(heightmap_path).unwrap();

        let program = GlProgram::new_with_geometry_shader(
            Rc::clone(&gl),
            TERRAIN_VERTEX_SHADER,
            TERRAIN_FRAGMENT_SHADER,
            TERRAIN_GEOMETRY_SHADER,
        );
        let vertex_array = GlVertexArray::new(Rc::clone(&gl));

        // These need to be set only once

        GlUniform::new(&program, "grid_size", GRID_SIZE as f64).submit();

        GlUniform::new(&program, "terrain_res_m", sparse_heightmap.resolution()).submit();

<<<<<<< HEAD

        GlUniform::new(
            &program,
            Rc::clone(&gl),
            "terrain_to_world",
            Matrix4::from({
                let decomp: Decomposed<_, _> = terrain_to_world.clone().into();
                decomp
            }),
            ).submit();

        GlUniform::new(
            &program,
            Rc::clone(&gl),
            "terrain_origin_m",
            sparse_heightmap.origin(),
        )
        .submit();
=======
        GlUniform::new(&program, "terrain_origin_m", sparse_heightmap.origin()).submit();
>>>>>>> 962b28fa

        let u_transform = GlUniform::new(&program, "world_to_gl", Matrix4::identity());

        let initial_terrain_pos = sparse_heightmap.to_grid_coords(&Vector2::new(0.0, 0.0))
            + Vector2::new(INIT_TERRAIN_POS, INIT_TERRAIN_POS);
        println!("{:?}", initial_terrain_pos);
        let u_terrain_pos = GlUniform::new(
            &program,
            "terrain_pos",
            Vector2::new(
                initial_terrain_pos.x.try_into().unwrap(),
                initial_terrain_pos.y.try_into().unwrap(),
            ),
        );

        let (buffer_position, buffer_indices, num_indices) =
            Self::create_mesh(&program, &vertex_array, Rc::clone(&gl));

        let height_and_color = sparse_heightmap.load(
            initial_terrain_pos.x,
            initial_terrain_pos.y,
            GRID_SIZE + 1,
            GRID_SIZE + 1,
        );
        let heightmap = GlTexture::new(
            &program,
            Rc::clone(&gl),
            "height",
            (GRID_SIZE + 1) as i32,
            height_and_color.height,
        );

        let colormap = GlTexture::new(
            &program,
            Rc::clone(&gl),
            "color_sampler",
            (GRID_SIZE + 1) as i32,
            height_and_color.color,
        );

        let camera_pos_xy_m = Vector2::zero();

        Self {
            program,
            u_transform,
            u_terrain_pos,
            heightmap,
            colormap,
            camera_pos_xy_m,
            vertex_array,
            buffer_position,
            #[allow(dead_code)]
            buffer_indices,
            num_indices,
            sparse_heightmap,
            terrain_to_world,
        }
    }

    fn create_mesh(
        program: &GlProgram,
        vertex_array: &GlVertexArray,
        gl: Rc<opengl::Gl>,
    ) -> (GlBuffer, GlBuffer, usize) {
        let num_vertices = (GRID_SIZE + 1) * (GRID_SIZE + 1) * 3 as usize;
        let mut vertices: Vec<i32> = Vec::with_capacity(num_vertices);
        for iy in 0..=GRID_SIZE as i32 {
            for ix in 0..=GRID_SIZE as i32 {
                vertices.push(ix);
                vertices.push(iy);
                vertices.push(0);
            }
        }

        let flat_ix = |x: GLuint, y: GLuint| y * (GRID_SIZE + 1) as GLuint + x;
        let mut indices: Vec<GLuint> = Vec::with_capacity(GRID_SIZE * GRID_SIZE * 3 * 2);
        for iy in 0..GRID_SIZE as GLuint {
            for ix in 0..GRID_SIZE as GLuint {
                indices.push(flat_ix(ix, iy));
                indices.push(flat_ix(ix + 1, iy));
                indices.push(flat_ix(ix, iy + 1));
                indices.push(flat_ix(ix + 1, iy));
                indices.push(flat_ix(ix, iy + 1));
                indices.push(flat_ix(ix + 1, iy + 1));
            }
        }

        vertex_array.bind();

        let buffer_position = GlBuffer::new_array_buffer(Rc::clone(&gl));
        let buffer_indices = GlBuffer::new_element_array_buffer(Rc::clone(&gl));

        buffer_position.bind();
        unsafe {
            program.gl.BufferData(
                opengl::ARRAY_BUFFER,
                (vertices.len() * mem::size_of::<i32>()) as GLsizeiptr,
                vertices.as_ptr() as *const c_void,
                opengl::STATIC_DRAW,
            );
        }

        unsafe {
            let pos_attr = gl.GetAttribLocation(program.id, c_str!("aPos"));
            gl.EnableVertexAttribArray(pos_attr as GLuint);
            gl.VertexAttribIPointer(
                pos_attr as GLuint,
                3,
                opengl::INT,
                3 * mem::size_of::<i32>() as i32,
                std::ptr::null(),
            );
        }

        buffer_indices.bind();
        unsafe {
            program.gl.BufferData(
                opengl::ELEMENT_ARRAY_BUFFER,
                (indices.len() * mem::size_of::<GLuint>()) as GLsizeiptr,
                indices.as_ptr() as *const c_void,
                opengl::STATIC_DRAW,
            );
        }
        (buffer_position, buffer_indices, indices.len())
    }

    // ======================================= End setup =======================================

    pub fn camera_changed(&mut self, world_to_gl: &Matrix4<f64>, camera_to_world: &Matrix4<f64>) {
        // let pos = camera_to_world.w.clone().truncate();
        // let lower_corner: Vector3<f64> =
        //     pos - Vector3::new(HALF_EXTENT_M, HALF_EXTENT_M, 0.0);
        // let lower_corner: Vector2<i64> =
        //     discretize(&lower_corner.truncate(), TERRAIN_RES_M);
        // let pixels = dummy_heightmap(lower_corner.x, lower_corner.y, GRID_SIZE + 1, GRID_SIZE + 1);
        // self.heightmap.update(pixels.as_ptr() as *const c_void);
        // TODO: Do not compute inverse each time
        let terrain_from_world: Decomposed<_, _> = self.terrain_to_world.inverse().into();
        let camera_to_terrain: Matrix4<f64> = Matrix4::from(terrain_from_world) * camera_to_world;
        let cur_camera_pos_xy_m = Vector2::new(camera_to_terrain.w.x, camera_to_terrain.w.y);
        use cgmath::InnerSpace;
        if (cur_camera_pos_xy_m - self.camera_pos_xy_m).magnitude() > 1000.0 {
            println!("Movement too large");
            return;
        }
        self.update(self.camera_pos_xy_m, cur_camera_pos_xy_m);

        self.u_transform.value = *world_to_gl;
        self.camera_pos_xy_m = cur_camera_pos_xy_m;
    }

    fn update(&mut self, prev_camera_pos: Vector2<f64>, camera_pos: Vector2<f64>) {
        let prev_lower_corner: Vector2<i64> =
            self.sparse_heightmap.to_grid_coords(&prev_camera_pos)
                + Vector2::new(INIT_TERRAIN_POS, INIT_TERRAIN_POS);

        let cur_lower_corner: Vector2<i64> = self.sparse_heightmap.to_grid_coords(&camera_pos)
            + Vector2::new(INIT_TERRAIN_POS, INIT_TERRAIN_POS);
        self.u_terrain_pos.value = Vector2::new(
            cur_lower_corner
                .x
                .try_into()
                .expect("Terrain index too large"),
            cur_lower_corner
                .y
                .try_into()
                .expect("Terrain index too large"),
        );

        // We already have the data between prev_lower_corner and prev_lower_corner + size
        // Only fetch the "L" shape that is needed, as separate horizontal and vertical strips.
        // Don't get confused, the horizontal strip is determined by the movement in y direction and
        // the vertical strip is determined by the movement in x direction.
        let moved = cur_lower_corner - prev_lower_corner;
        const TEX_SIZE: usize = GRID_SIZE + 1;
        let hori_strip = if moved.y > 0 {
            self.sparse_heightmap.load(
                cur_lower_corner.x,
                prev_lower_corner.y + GRID_SIZE as i64 + 1,
                TEX_SIZE,
                moved.y.try_into().unwrap(),
            )
        } else {
            self.sparse_heightmap.load(
                cur_lower_corner.x,
                cur_lower_corner.y,
                TEX_SIZE,
                moved.y.abs().try_into().unwrap(),
            )
        };
        let vert_strip = if moved.x > 0 {
            self.sparse_heightmap.load(
                prev_lower_corner.x + GRID_SIZE as i64 + 1,
                cur_lower_corner.y,
                moved.x.try_into().unwrap(),
                TEX_SIZE,
            )
        } else {
            self.sparse_heightmap.load(
                cur_lower_corner.x,
                cur_lower_corner.y,
                moved.x.abs().try_into().unwrap(),
                TEX_SIZE,
            )
        };

        self.heightmap.incremental_update(
            moved.x as i32,
            moved.y as i32,
            vert_strip.height,
            hori_strip.height,
        );
        self.colormap.incremental_update(
            moved.x as i32,
            moved.y as i32,
            vert_strip.color,
            hori_strip.color,
        );
        // if moved.x != 0 || moved.y != 0 {
        //     crate::graphic::debug(
        //         &self.heightmap.debug_tex,
        //         format!(
        //             "dbg_{}_{}.png",
        //             self.heightmap.texture_offset.x, self.heightmap.texture_offset.y
        //         ),
        //     );
        // }
        // debug(&self.heightmap);
    }

    pub fn draw(&mut self) {
        unsafe {
            self.vertex_array.bind();
            self.program.gl.UseProgram(self.program.id);
            self.program
                .gl
                .PolygonMode(opengl::FRONT_AND_BACK, opengl::LINE);
            // self.program.gl.Disable(opengl::CULL_FACE);

            self.u_transform.submit();
            self.u_terrain_pos.submit();

            self.heightmap.submit();

            self.program.gl.Enable(opengl::BLEND);
            self.program
                .gl
                .BlendFunc(opengl::SRC_ALPHA, opengl::ONE_MINUS_SRC_ALPHA);
            self.program.gl.DrawElements(
                opengl::TRIANGLES,
                self.num_indices as i32,
                opengl::UNSIGNED_INT,
                std::ptr::null(),
            );
            self.program.gl.Disable(opengl::BLEND);
        }
    }
}

pub struct TerrainExtension {
    terrain_renderer: TerrainRenderer,
}

impl Extension for TerrainExtension {
    fn pre_init<'a, 'b>(app: clap::App<'a, 'b>) -> clap::App<'a, 'b> {
        app.arg(
            clap::Arg::with_name("terrain")
                .long("terrain")
                .takes_value(true)
                .help("Terrain directory."),
        )
    }

    fn new(matches: &clap::ArgMatches, opengl: Rc<opengl::Gl>) -> Self {
        TerrainExtension {
            terrain_renderer: TerrainRenderer::new(opengl, matches.value_of("terrain").unwrap()),
        }
    }

    fn local_from_global(&self, _matches: &clap::ArgMatches, _octree: &Octree) -> Option<Isometry3<f64>> {
        Some(self.terrain_renderer.terrain_to_world.inverse())
    }

    fn camera_changed(&mut self, transform: &Matrix4<f64>, camera_to_world: &Matrix4<f64>) {
        self.terrain_renderer
            .camera_changed(&transform, &camera_to_world);
    }

    fn draw(&mut self) {
        self.terrain_renderer.draw();
    }
}<|MERGE_RESOLUTION|>--- conflicted
+++ resolved
@@ -56,11 +56,9 @@
 
         GlUniform::new(&program, "terrain_res_m", sparse_heightmap.resolution()).submit();
 
-<<<<<<< HEAD
 
         GlUniform::new(
             &program,
-            Rc::clone(&gl),
             "terrain_to_world",
             Matrix4::from({
                 let decomp: Decomposed<_, _> = terrain_to_world.clone().into();
@@ -68,16 +66,8 @@
             }),
             ).submit();
 
-        GlUniform::new(
-            &program,
-            Rc::clone(&gl),
-            "terrain_origin_m",
-            sparse_heightmap.origin(),
-        )
-        .submit();
-=======
+
         GlUniform::new(&program, "terrain_origin_m", sparse_heightmap.origin()).submit();
->>>>>>> 962b28fa
 
         let u_transform = GlUniform::new(&program, "world_to_gl", Matrix4::identity());
 
