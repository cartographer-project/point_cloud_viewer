// Copyright 2016 The Cartographer Authors
//
// Licensed under the Apache License, Version 2.0 (the "License");
// you may not use this file except in compliance with the License.
// You may obtain a copy of the License at
//
//      http://www.apache.org/licenses/LICENSE-2.0
//
// Unless required by applicable law or agreed to in writing, software
// distributed under the License is distributed on an "AS IS" BASIS,
// WITHOUT WARRANTIES OR CONDITIONS OF ANY KIND, either express or implied.
// See the License for the specific language governing permissions and
// limitations under the License.

use serde_derive::{Deserialize, Serialize};

/// Unsafe macro to create a static null-terminated c-string for interop with OpenGL.
#[macro_export]
macro_rules! c_str {
    ($s:expr) => {
        concat!($s, "\0").as_ptr() as *const i8
    };
}

mod camera;
mod glhelper;
#[allow(
    non_upper_case_globals,
    clippy::too_many_arguments,
    clippy::unreadable_literal,
    clippy::unused_unit
)]
pub mod opengl {
    include!(concat!(env!("OUT_DIR"), "/bindings.rs"));
}
pub mod box_drawer;
pub mod graphic;
pub mod node_drawer;

use crate::box_drawer::BoxDrawer;
use crate::camera::Camera;
use crate::node_drawer::{NodeDrawer, NodeViewContainer};
use cgmath::{Matrix4, SquareMatrix};
use point_viewer::color::YELLOW;
use point_viewer::octree::{self, OctreeFactory};
use sdl2::event::{Event, WindowEvent};
use sdl2::keyboard::{Scancode, LCTRLMOD, LSHIFTMOD, RCTRLMOD, RSHIFTMOD};
use sdl2::video::GLProfile;
use std::cmp;
use std::io;
use std::path::PathBuf;
use std::rc::Rc;
use std::sync::{mpsc, Arc};
use std::thread;

struct PointCloudRenderer {
    gl: Rc<opengl::Gl>,
    node_drawer: NodeDrawer,
    last_moving: time::PreciseTime,
    // TODO(sirver): Logging does not fit into this classes responsibilities.
    last_log: time::PreciseTime,
    visible_nodes: Vec<octree::NodeId>,
    get_visible_nodes_params_tx: mpsc::Sender<Matrix4<f64>>,
    get_visible_nodes_result_rx: mpsc::Receiver<Vec<octree::NodeId>>,
    num_frames: u32,
    point_size: f32,
    gamma: f32,
    needs_drawing: bool,
    max_nodes_in_memory: usize,
    world_to_gl: Matrix4<f64>,
    max_nodes_moving: usize,
    show_octree_nodes: bool,
    node_views: NodeViewContainer,
    box_drawer: BoxDrawer,
}

#[derive(Debug)]
enum DrawResult {
    HasDrawn,
    NoChange,
}
impl PointCloudRenderer {
    pub fn new(
        max_nodes_in_memory: usize,
        gl: Rc<opengl::Gl>,
        octree: Arc<Box<octree::Octree>>,
    ) -> Self {
        let now = time::PreciseTime::now();

        // This thread waits for requests to calculate the currently visible nodes, runs a
        // calculation and sends the visible nodes back to the drawing thread. If multiple requests
        // queue up while it is processing one, it will drop all but the latest one before
        // restarting the next calculation.
        let (get_visible_nodes_params_tx, rx) = mpsc::channel::<Matrix4<f64>>();
        let (tx, get_visible_nodes_result_rx) = mpsc::channel();
        let octree_clone = octree.clone();
        thread::spawn(move || {
            while let Ok(mut matrix) = rx.recv() {
                // Drain the channel, we only ever want to update the latest.
                while let Ok(newer_matrix) = rx.try_recv() {
                    matrix = newer_matrix;
                }
                let now = ::std::time::Instant::now();
                let visible_nodes = octree_clone.get_visible_nodes(&matrix);
                println!(
                    "Currently visible nodes: {}, time to calculate: {:?}",
                    visible_nodes.len(),
                    now.elapsed()
                );
                tx.send(visible_nodes).unwrap();
            }
        });

        Self {
            last_moving: now,
            last_log: now,
            visible_nodes: Vec::new(),
            node_drawer: NodeDrawer::new(&Rc::clone(&gl)),
            num_frames: 0,
            point_size: 1.,
            gamma: 1.,
            get_visible_nodes_params_tx,
            get_visible_nodes_result_rx,
            max_nodes_moving: max_nodes_in_memory,
            needs_drawing: true,
            show_octree_nodes: false,
            max_nodes_in_memory,
            node_views: NodeViewContainer::new(octree, max_nodes_in_memory),
            box_drawer: BoxDrawer::new(&Rc::clone(&gl)),
            world_to_gl: Matrix4::identity(),
            gl,
        }
    }

    pub fn camera_changed(&mut self, world_to_gl: &Matrix4<f64>) {
        self.last_moving = time::PreciseTime::now();
        self.needs_drawing = true;
        self.node_drawer.update_world_to_gl(world_to_gl);
        self.get_visible_nodes_params_tx
            .send(world_to_gl.clone())
            .unwrap();
        self.last_moving = time::PreciseTime::now();
        self.world_to_gl = *world_to_gl;
    }

    pub fn toggle_show_octree_nodes(&mut self) {
        self.show_octree_nodes = !self.show_octree_nodes;
    }

    pub fn adjust_gamma(&mut self, delta: f32) {
        self.gamma += delta;
        self.needs_drawing = true;
    }

    pub fn adjust_point_size(&mut self, delta: f32) {
        // Point size == 1. is the smallest that is rendered.
        self.point_size = (self.point_size + delta).max(1.);
        self.needs_drawing = true;
    }

    pub fn draw(&mut self) -> DrawResult {
        let mut draw_result = DrawResult::NoChange;
        let mut num_points_drawn = 0;
        let mut num_nodes_drawn = 0;

        let now = time::PreciseTime::now();
        let moving = self.last_moving.to(now) < time::Duration::milliseconds(150);
        self.needs_drawing |= self.node_views.consume_arrived_nodes(&self.node_drawer);
        while let Ok(visible_nodes) = self.get_visible_nodes_result_rx.try_recv() {
            self.visible_nodes.clear();
            self.visible_nodes.extend(visible_nodes);
            self.needs_drawing = true;
        }

        if self.needs_drawing {
            unsafe {
                self.gl.ClearColor(0., 0., 0., 1.);
                self.gl
                    .Clear(opengl::COLOR_BUFFER_BIT | opengl::DEPTH_BUFFER_BIT);
            }
        }

        // We use a heuristic to keep the frame rate as stable as possible by increasing/decreasing the number of nodes to draw.
        let max_nodes_to_display = if moving {
            self.max_nodes_moving
        } else {
            self.max_nodes_in_memory
        };
        let filtered_visible_nodes = self.visible_nodes.iter().take(max_nodes_to_display);

        for node_id in filtered_visible_nodes {
            let view = self.node_views.get_or_request(&node_id);
            if !self.needs_drawing || view.is_none() {
                continue;
            }
            let view = view.unwrap();
            num_points_drawn += self.node_drawer.draw(
                view,
                1, /* level of detail */
                self.point_size,
                self.gamma,
            );
            num_nodes_drawn += 1;

            if self.show_octree_nodes {
                self.box_drawer.draw_outlines(
                    &view.meta.bounding_cube.to_aabb3(),
                    &self.world_to_gl,
                    &YELLOW,
                );
            }
        }
        if self.needs_drawing {
            draw_result = DrawResult::HasDrawn;
        }
        self.needs_drawing = moving;

        self.num_frames += 1;
        let now = time::PreciseTime::now();
        if self.last_log.to(now) > time::Duration::seconds(1) {
            let duration = self.last_log.to(now).num_microseconds().unwrap();
            let fps = f64::from(self.num_frames) / duration as f64 * 1_000_000.;
            if moving {
                if fps < 20. {
                    self.max_nodes_moving = (self.max_nodes_moving as f32 * 0.9) as usize;
                }
                if fps > 25. && self.max_nodes_moving < self.max_nodes_in_memory {
                    self.max_nodes_moving = (self.max_nodes_moving as f32 * 1.1) as usize;
                }
            }
            self.num_frames = 0;
            self.last_log = now;
            println!(
                "FPS: {:.2}, Drew {} points from {} loaded nodes. {} nodes \
                 should be shown, Cache {} MB",
                fps,
                num_points_drawn,
                num_nodes_drawn,
                self.visible_nodes.len(),
                self.node_views.get_used_memory_bytes() as f32 / 1024. / 1024.,
            );
        }
        draw_result
    }
}

#[derive(Debug, Serialize, Deserialize)]
pub struct CameraStates {
    states: Vec<camera::State>,
}

fn save_camera(index: usize, pose_path: &Option<PathBuf>, camera: &Camera) {
    if pose_path.is_none() {
        println!("Not serving from a local directory. Cannot save camera.");
        return;
    }
    assert!(index < 10);
    let mut states = ::std::fs::read_to_string(pose_path.as_ref().unwrap())
        .and_then(|data| {
            serde_json::from_str(&data)
                .map_err(|_| io::Error::new(io::ErrorKind::Other, "Could not read camera file."))
        })
        .unwrap_or_else(|_| CameraStates {
            states: vec![camera.state(); 10],
        });
    states.states[index] = camera.state();

    match std::fs::write(
        pose_path.as_ref().unwrap(),
        serde_json::to_string_pretty(&states).unwrap().as_bytes(),
    ) {
        Ok(_) => (),
        Err(e) => println!(
            "Could not write {}: {}",
            pose_path.as_ref().unwrap().display(),
            e
        ),
    }
    println!("Saved current camera position as {}.", index);
}

fn load_camera(index: usize, pose_path: &Option<PathBuf>, camera: &mut Camera) {
    if pose_path.is_none() {
        println!("Not serving from a local directory. Cannot load camera.");
        return;
    }
    assert!(index < 10);
    let states = ::std::fs::read_to_string(pose_path.as_ref().unwrap())
        .and_then(|data| {
            serde_json::from_str(&data)
                .map_err(|_| io::Error::new(io::ErrorKind::Other, "Could not read camera file."))
        })
        .unwrap_or_else(|_| CameraStates {
            states: vec![camera.state(); 10],
        });
    camera.set_state(states.states[index]);
}

pub trait Extension {
    fn pre_init<'a, 'b>(app: clap::App<'a, 'b>) -> clap::App<'a, 'b>;
    fn new(matches: &clap::ArgMatches, opengl: Rc<opengl::Gl>) -> Self;
    fn camera_changed(&mut self, transform: &Matrix4<f64>);
    fn draw(&mut self);
}

trait Joystick {
    fn act(&self, camera: &mut Camera);
    fn joystick(&self) -> &sdl2::joystick::Joystick;
}

struct XBoxJoystick {
    joystick: sdl2::joystick::Joystick,
}

impl Joystick for XBoxJoystick {
    fn act(&self, camera: &mut Camera) {
        let right = f32::from(self.joystick.axis(0).unwrap()) / 1000.;
        let forward = f32::from(self.joystick.axis(1).unwrap()) / 1000.;
        let turning_right = -f32::from(self.joystick.axis(3).unwrap()) / 32000.;
        let turning_up = -f32::from(self.joystick.axis(4).unwrap()) / 32000.;
        camera.pan(right, 0., forward);
        camera.rotate(turning_up, turning_right);
    }

    fn joystick(&self) -> &sdl2::joystick::Joystick {
        &self.joystick
    }
}

struct SpaceMouseJoystick {
    joystick: sdl2::joystick::Joystick,
}

impl Joystick for SpaceMouseJoystick {
    fn act(&self, camera: &mut Camera) {
        let x = f32::from(self.joystick.axis(0).unwrap()) / 500.;
        let y = f32::from(-self.joystick.axis(1).unwrap()) / 500.;
        let z = f32::from(-self.joystick.axis(2).unwrap()) / 500.;
        let up = f32::from(self.joystick.axis(3).unwrap()) / 500.;
        // Combine tilting and turning on the knob.
        let around = f32::from(self.joystick.axis(4).unwrap()) / 500.
            - f32::from(self.joystick.axis(5).unwrap()) / 500.;
        camera.pan(x, y, z);
        camera.rotate(up, around);
    }

    fn joystick(&self) -> &sdl2::joystick::Joystick {
        &self.joystick
    }
}

pub fn run<T: Extension>(octree_factory: OctreeFactory) {
    let mut app = clap::App::new("sdl_viewer").args(&[
        clap::Arg::with_name("octree")
            .help("Input path of the octree.")
            .index(1)
            .required(true),
        clap::Arg::with_name("cache_size_mb")
            .help(
                "Maximum cache size in MB for octree nodes in GPU memory. \
                 The default value is 2000 MB and the valid range is 1000 MB to 16000 MB.",
            )
            .required(false),
    ]);
    app = T::pre_init(app);

    let matches = app.get_matches();

    let octree_argument = matches.value_of("octree").unwrap();

    // Maximum number of MB for the octree node cache. The default is 2 GB
    let cache_size_mb: usize = matches
        .value_of("cache_size_mb")
        .unwrap_or("2000")
        .parse()
        .expect("Could not parse 'cache_size_mb' option.");

    // Maximum number of MB for the octree node cache in range 1..16 GB. The default is 2 GB
    let limit_cache_size_mb = cmp::max(1000, cmp::min(16_000, cache_size_mb));

    // Assuming about 200 KB per octree node on average
    let max_nodes_in_memory = limit_cache_size_mb * 5;

    // If no octree was generated create an FromDisc loader
    let octree = Arc::from(
        octree_factory
            .generate_octree(octree_argument)
            .expect("Valid path expected"),
    );

    let mut pose_path = None;
    let pose_path_buf = PathBuf::from(&octree_argument).join("poses.json");
    if pose_path_buf.exists() {
        pose_path = Some(pose_path_buf);
    }

    let ctx = sdl2::init().unwrap();
    let video_subsystem = ctx.video().unwrap();

    // We need to open the joysticks we are interested in and keep the object alive to receive
    // input from it. We just open the first we find.
    let joystick_subsystem = ctx.joystick().unwrap();
    let mut joysticks = Vec::new();
    for idx in 0..joystick_subsystem
        .num_joysticks()
        .expect("Should be able to enumerate joysticks.")
    {
        if let Ok(joystick) = joystick_subsystem.open(idx) {
            let (kind, j) = if joystick.name().contains("Xbox") {
                (
                    "XBox controller",
                    Box::new(XBoxJoystick { joystick }) as Box<dyn Joystick>,
                )
            } else {
                (
                    "Space mouse",
                    Box::new(SpaceMouseJoystick { joystick }) as Box<dyn Joystick>,
                )
            };

            println!(
                "Found a joystick named '{}' ({} axes, {} buttons, {} balls, {} hats). Will treat it as a {}.",
                j.joystick().name(),
                j.joystick().num_axes(),
                j.joystick().num_buttons(),
                j.joystick().num_balls(),
                j.joystick().num_hats(),
                kind
            );
            joysticks.push(j);
        }
    }

    let gl_attr = video_subsystem.gl_attr();

    // TODO(hrapp): This should use OpenGL ES 2.0 to be compatible with WebGL, so this can be made
    // to work with emscripten.
    gl_attr.set_context_profile(GLProfile::Core);
    gl_attr.set_context_version(4, 1);

    const WINDOW_WIDTH: i32 = 800;
    const WINDOW_HEIGHT: i32 = 600;
    let window = match video_subsystem
        .window("sdl2_viewer", WINDOW_WIDTH as u32, WINDOW_HEIGHT as u32)
        .position_centered()
        .resizable()
        .opengl()
        .build()
    {
        Ok(window) => window,
        Err(err) => panic!("failed to create window: {}", err),
    };

    // We need to create a context now, only after can we actually legally load the gl functions
    // and query 'gl_attr'.
    let _context = window.gl_create_context().unwrap();
    video_subsystem.gl_set_swap_interval(1);

    assert_eq!(gl_attr.context_profile(), GLProfile::Core);

    let gl = Rc::new(opengl::Gl::load_with(|s| {
        let ptr = video_subsystem.gl_get_proc_address(s);
        ptr as *const std::ffi::c_void
    }));

    let mut extension = T::new(&matches, Rc::clone(&gl));

    let mut renderer = PointCloudRenderer::new(max_nodes_in_memory, Rc::clone(&gl), octree);
    let mut camera = Camera::new(&gl, WINDOW_WIDTH, WINDOW_HEIGHT);

    let mut events = ctx.event_pump().unwrap();
    let mut last_frame_time = time::PreciseTime::now();
    'outer_loop: loop {
        for event in events.poll_iter() {
            match event {
                Event::Quit { .. } => break 'outer_loop,
                Event::KeyDown {
                    scancode: Some(code),
                    keymod,
                    ..
                } => {
                    if keymod.is_empty() {
                        match code {
                            Scancode::Escape => break 'outer_loop,
                            Scancode::W => camera.moving_forward = true,
                            Scancode::S => camera.moving_backward = true,
                            Scancode::A => camera.moving_left = true,
                            Scancode::D => camera.moving_right = true,
                            Scancode::Z => camera.moving_down = true,
                            Scancode::Q => camera.moving_up = true,
                            Scancode::T => camera.toggle_ct_mode(&gl),
                            Scancode::U => camera.move_ct(-0.5, &gl),
                            Scancode::I => camera.move_ct(0.5, &gl),
                            Scancode::J => camera.move_far_plane_ct(-0.5, &gl),
                            Scancode::K => camera.move_far_plane_ct(0.5, &gl),
                            Scancode::Left => camera.turning_left = true,
                            Scancode::Right => camera.turning_right = true,
                            Scancode::Down => camera.turning_down = true,
                            Scancode::Up => camera.turning_up = true,
                            Scancode::O => renderer.toggle_show_octree_nodes(),
                            Scancode::Num7 => renderer.adjust_gamma(-0.1),
                            Scancode::Num8 => renderer.adjust_gamma(0.1),
                            Scancode::Num9 => renderer.adjust_point_size(-0.1),
                            Scancode::Num0 => renderer.adjust_point_size(0.1),
                            _ => (),
                        }
                    } else if keymod.intersects(LCTRLMOD | RCTRLMOD)
                        && keymod.intersects(LSHIFTMOD | RSHIFTMOD)
                    {
                        // CTRL + SHIFT is pressed.
                        match code {
                            Scancode::Num1 => save_camera(0, &pose_path, &camera),
                            Scancode::Num2 => save_camera(1, &pose_path, &camera),
                            Scancode::Num3 => save_camera(2, &pose_path, &camera),
                            Scancode::Num4 => save_camera(3, &pose_path, &camera),
                            Scancode::Num5 => save_camera(4, &pose_path, &camera),
                            Scancode::Num6 => save_camera(5, &pose_path, &camera),
                            Scancode::Num7 => save_camera(6, &pose_path, &camera),
                            Scancode::Num8 => save_camera(7, &pose_path, &camera),
                            Scancode::Num9 => save_camera(8, &pose_path, &camera),
                            Scancode::Num0 => save_camera(9, &pose_path, &camera),
                            _ => (),
                        }
                    } else if keymod.intersects(LCTRLMOD | RCTRLMOD) {
                        // CTRL is pressed.
                        match code {
                            Scancode::Num1 => load_camera(0, &pose_path, &mut camera),
                            Scancode::Num2 => load_camera(1, &pose_path, &mut camera),
                            Scancode::Num3 => load_camera(2, &pose_path, &mut camera),
                            Scancode::Num4 => load_camera(3, &pose_path, &mut camera),
                            Scancode::Num5 => load_camera(4, &pose_path, &mut camera),
                            Scancode::Num6 => load_camera(5, &pose_path, &mut camera),
                            Scancode::Num7 => load_camera(6, &pose_path, &mut camera),
                            Scancode::Num8 => load_camera(7, &pose_path, &mut camera),
                            Scancode::Num9 => load_camera(8, &pose_path, &mut camera),
                            Scancode::Num0 => load_camera(9, &pose_path, &mut camera),
                            _ => (),
                        }
                    }
                }
                Event::KeyUp {
                    scancode: Some(code),
                    ..
                } => match code {
                    Scancode::W => camera.moving_forward = false,
                    Scancode::S => camera.moving_backward = false,
                    Scancode::A => camera.moving_left = false,
                    Scancode::D => camera.moving_right = false,
                    Scancode::Z => camera.moving_down = false,
                    Scancode::Q => camera.moving_up = false,
                    Scancode::Left => camera.turning_left = false,
                    Scancode::Right => camera.turning_right = false,
                    Scancode::Down => camera.turning_down = false,
                    Scancode::Up => camera.turning_up = false,
                    _ => (),
                },
                Event::MouseMotion {
                    xrel,
                    yrel,
                    mousestate,
                    ..
                } => {
                    if mousestate.left() {
                        camera.mouse_drag_rotate(xrel, yrel)
                    } else if mousestate.right() {
                        camera.mouse_drag_pan(xrel, yrel)
                    }
                }
                Event::MouseWheel { y, .. } => {
                    camera.mouse_wheel(y);
                }
                Event::Window {
                    win_event: WindowEvent::SizeChanged(w, h),
                    ..
                } => {
                    camera.set_size(&gl, w, h);
                }
                _ => (),
            }
        }

<<<<<<< HEAD
        for j in &joysticks {
            j.act(&mut camera);
=======
        if let Some(j) = joystick.as_ref() {
            let x = f64::from(j.axis(0).unwrap()) / 500.;
            let y = f64::from(-j.axis(1).unwrap()) / 500.;
            let z = f64::from(-j.axis(2).unwrap()) / 500.;
            let up = f64::from(j.axis(3).unwrap()) / 500.;
            // Combine tilting and turning on the knob.
            let around =
                f64::from(j.axis(4).unwrap()) / 500. - f64::from(j.axis(5).unwrap()) / 500.;
            camera.pan(x, y, z);
            camera.rotate(up, around);
>>>>>>> da440c84
        }
        let current_time = time::PreciseTime::now();
        let elapsed = last_frame_time.to(current_time);
        last_frame_time = current_time;
        if camera.update(elapsed) {
            renderer.camera_changed(&camera.get_world_to_gl());
            extension.camera_changed(&camera.get_world_to_gl());
        }

        match renderer.draw() {
            DrawResult::HasDrawn => {
                extension.draw();
                window.gl_swap_window()
            }
            DrawResult::NoChange => (),
        }
    }
}<|MERGE_RESOLUTION|>--- conflicted
+++ resolved
@@ -579,21 +579,8 @@
             }
         }
 
-<<<<<<< HEAD
         for j in &joysticks {
             j.act(&mut camera);
-=======
-        if let Some(j) = joystick.as_ref() {
-            let x = f64::from(j.axis(0).unwrap()) / 500.;
-            let y = f64::from(-j.axis(1).unwrap()) / 500.;
-            let z = f64::from(-j.axis(2).unwrap()) / 500.;
-            let up = f64::from(j.axis(3).unwrap()) / 500.;
-            // Combine tilting and turning on the knob.
-            let around =
-                f64::from(j.axis(4).unwrap()) / 500. - f64::from(j.axis(5).unwrap()) / 500.;
-            camera.pan(x, y, z);
-            camera.rotate(up, around);
->>>>>>> da440c84
         }
         let current_time = time::PreciseTime::now();
         let elapsed = last_frame_time.to(current_time);
