--- conflicted
+++ resolved
@@ -18,13 +18,8 @@
     SdlViewer::new()
         .register_octree_factory("grpc:".into(), |p| {
             Ok(Box::new(
-<<<<<<< HEAD
-                point_viewer_grpc::GrpcOctree::from_address(p.as_str())
-                    .expect("Could not connect to GRPC server"),
-=======
                 point_viewer_grpc::octree_from_address(p.as_str())
                     .expect("Could not create octree."),
->>>>>>> 2fe0057e
             ))
         })
         .run();
