--- conflicted
+++ resolved
@@ -1,14 +1,9 @@
 // Some synthetic queries for synthetic data. These are just examples, more can be added.
 use crate::synthetic_data::SyntheticData;
 use crate::S2_LEVEL;
-<<<<<<< HEAD
 use nalgebra::{Perspective3, Point3, Vector2, Vector3};
 use nav_types::{ECEF, WGS84};
-use point_viewer::geometry::{Frustum, Obb, WebMercatorRect};
-=======
-use nalgebra::{Perspective3, Point3, Vector3};
-use point_viewer::geometry::{Aabb, CellUnion, Frustum, Obb};
->>>>>>> 701390a0
+use point_viewer::geometry::{Aabb, CellUnion, Frustum, Obb, WebMercatorRect};
 use point_viewer::iterator::PointLocation;
 use point_viewer::math::{FromPoint3, WebMercatorCoord};
 use s2::cellid::CellID;
@@ -54,12 +49,14 @@
 pub fn get_cell_union(data: SyntheticData) -> CellUnion {
     let coords = data.ecef_from_local().translation.vector;
     let s2_cell_id = CellID::from_point(&Point3 { coords }).parent(S2_LEVEL);
-<<<<<<< HEAD
-    let s2_cell_union = s2::cellunion::CellUnion(vec![s2_cell_id, s2_cell_id.next()]);
-    PointLocation::S2Cells(s2_cell_union)
+    CellUnion(vec![s2_cell_id, s2_cell_id.next()])
 }
 
-pub fn get_web_mercator_rect_query(data: SyntheticData) -> PointLocation {
+pub fn get_cell_union_query(data: SyntheticData) -> PointLocation {
+    PointLocation::S2Cells(get_cell_union(data))
+}
+
+pub fn get_web_mercator_rect(data: SyntheticData) -> WebMercatorRect {
     let center = data.ecef_from_local().translation.vector;
     let ll: WGS84<f64> = ECEF::new(center.x, center.y, center.z).into();
     let wm = WebMercatorCoord::from_lat_lng(&ll);
@@ -67,13 +64,9 @@
     // approx. 25m by 25m at level 21.
     let corner_1 = wm.to_zoomed_coordinate(21).unwrap() - Vector2::new(128.0, 128.0);
     let corner_2 = wm.to_zoomed_coordinate(21).unwrap() + Vector2::new(128.0, 128.0);
-    let wmr = WebMercatorRect::from_zoomed_coordinates(corner_1, corner_2, 21).unwrap();
-    PointLocation::WebMercatorRect(wmr)
-=======
-    CellUnion(vec![s2_cell_id, s2_cell_id.next()])
+    WebMercatorRect::from_zoomed_coordinates(corner_1, corner_2, 21).unwrap()
 }
 
-pub fn get_cell_union_query(data: SyntheticData) -> PointLocation {
-    PointLocation::S2Cells(get_cell_union(data))
->>>>>>> 701390a0
+pub fn get_web_mercator_rect_query(data: SyntheticData) -> PointLocation {
+    PointLocation::WebMercatorRect(get_web_mercator_rect(data))
 }